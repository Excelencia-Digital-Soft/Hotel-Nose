--- conflicted
+++ resolved
@@ -139,11 +139,7 @@
                 var empeños = await _db.Empeño.ToListAsync();
 
                 var cierres = await _db.Cierre
-<<<<<<< HEAD
-                    .Where(c => c.FechaHoraCierre != null)
-=======
-                    .Where(c => c.InstitucionID == institucionID)
->>>>>>> 9e1ac765
+                    .Where(c => c.FechaHoraCierre != null && c.InstitucionID == InstitucionID)
                     .Include(c => c.Pagos)
                     .ToListAsync();
 
