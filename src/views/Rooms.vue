--- conflicted
+++ resolved
@@ -3,17 +3,10 @@
       <!-- Panel Izquierdo: Habitaciones Libres -->
       <div class="w-1/2 p-4 flex flex-col items-center">
         <h2 class="text-xl text-white lexend-exa font-bold mb-4">HABITACIONES LIBRES</h2>
-<<<<<<< HEAD
-        <div class="grid grid-cols-1 sm:grid-cols-2 md:grid-cols-4 gap-4">
-          <div v-for="habitacion in habitacionesLibres" :key="habitacion.habitacionId"
-            @click="toggleModalLibre(habitacion)"
-            class="p-3 border-4 bg-surface-800 rounded-md text-xs font-semibold shadow-sm text-white text-center cursor-pointer hover:bg-primary-400 border-primary-500">
-=======
         <div class="grid grid-cols-1 sm:grid-cols-2 md:grid-cols-4  gap-4">
           <div v-for="habitacion in habitacionesLibres" :key="habitacion.habitacionId"
             @click="toggleModalLibre(habitacion)"
             class="p-3 border-4 bg-surface-800  rounded-md text-xs font-semibold shadow-sm text-white text-center cursor-pointer hover:bg-primary-400 border-primary-500">
->>>>>>> 860413e0
             {{ habitacion.nombreHabitacion }}
           </div>
         </div>
@@ -23,41 +16,6 @@
       <div class="w-1/2 p-4 flex flex-col items-center">
         <h2 class="text-xl text-white lexend-exa font-bold mb-4">HABITACIONES OCUPADAS</h2>
         <div class="grid grid-cols-1 sm:grid-cols-2 md:grid-cols-4 gap-4">
-<<<<<<< HEAD
-          <div v-for="habitacion in habitacionesOcupadas" :key="habitacion.habitacionId" 
-            @click="toggleModal(habitacion)"
-            :class="[
-              'relative',
-              'flex',
-              'justify-center',
-              'items-center',
-              'py-3',
-              'px-4',
-              'border-4',
-              'rounded-md',
-              'text-xs',
-              'font-semibold',
-              'shadow-sm',
-              'text-white',
-              'text-center',
-              'cursor-pointer',
-              'hover:bg-secondary-400',
-              'border-secondary-500',
-              occupiedRoomClasses[habitacion.habitacionId] // Dynamic background color
-            ]">
-            <div v-if="habitacion.pedidosPendientes"
-              class="absolute -top-2 -left-2 p-1 flex justify-center items-center rounded-full bg-red-600">
-              <span class="material-symbols-outlined" style="font-size: 15px;">notifications_active</span>
-            </div>
-            {{ habitacion.nombreHabitacion }}
-          </div>
-        </div>
-      </div>
-    </div>
-  
-    <ReserveRoom :room="room" v-if="show" @close-modal="toggleModal"></ReserveRoom>
-    <ReserveRoomLibre :room="room" v-if="showFree" @close-modal="toggleModalLibre"></ReserveRoomLibre>
-=======
           <div v-for="habitacion in habitacionesOcupadas" :key="habitacion.habitacionId" @click="toggleModal(habitacion)"
       :class="[
           'relative',
@@ -94,147 +52,10 @@
   
     <ReserveRoomLibre :room="room" v-if="showFree" @close-modal="toggleModalLibre">
     </ReserveRoomLibre>
->>>>>>> 860413e0
   
     <div v-if="!authStore.auth">
       Please log in to view room information.
     </div>
-<<<<<<< HEAD
-  </template>
-  
-  <script setup>
-  import { ref, computed, onMounted, onUnmounted } from 'vue';
-  import axiosClient from '../axiosClient';
-  import ReserveRoom from '../components/ReserveRoom.vue';
-  import ReserveRoomLibre from '../components/ReserveRoomLibre.vue';
-  import { useAuthStore } from '../store/auth.js';
-  import { useWebSocketStore } from '../store/websocket.js';
-  
-  const habitacionesLibres = ref([]);
-  const habitacionesOcupadas = ref([]);
-  const room = ref(null);
-  const show = ref(false);
-  const showFree = ref(false);
-  const authStore = useAuthStore();
-  const websocketStore = useWebSocketStore();
-  
-  // Fetch room data initially
-  const fetchHabitaciones = () => {
-      console.log("🔄 Fetching habitaciones...");
-      const institucionID = authStore.institucionID;
-  
-      if (!institucionID) {
-          console.warn('InstitucionID is not available. Please ensure the user is logged in.');
-          return;
-      }
-  
-      axiosClient.get(`/GetHabitaciones?InstitucionID=${institucionID}`)
-          .then(({ data }) => {
-              if (data && data.data) {
-                  habitacionesLibres.value = data.data.filter(habitacion => habitacion.disponible === true);
-                  habitacionesOcupadas.value = data.data.filter(habitacion => habitacion.disponible === false);
-                  console.log("Libres:", habitacionesLibres.value);
-                  console.log("Ocupadas:", habitacionesOcupadas.value);
-              } else {
-                  console.error('Invalid API data:', data);
-              }
-          })
-          .catch(error => {
-              console.error('Error fetching rooms:', error);
-          });
-  };
-  
-  // Helper function to get end time of a reservation
-  const calculateReservationEnd = (fechaReserva, totalHoras, totalMinutos) => {
-      const startDate = new Date(fechaReserva);
-      return new Date(startDate.getTime() + (totalHoras * 60 + totalMinutos) * 60000);
-  };
-  
-  // Function to determine room background color
-  const getBackgroundColor = (fechaReserva, totalHoras, totalMinutos) => {
-      console.log("🎨 Updating color dynamically...");
-      const now = new Date();
-      const endDate = calculateReservationEnd(fechaReserva, totalHoras, totalMinutos);
-      const timeLeft = endDate.getTime() - now.getTime();
-  
-      if (timeLeft <= 0) {
-          return 'bg-red-500';
-      } else if (timeLeft <= 15 * 60000) {
-          return 'bg-yellow-500';
-      } else {
-          return 'bg-surface-800';
-      }
-  };
-  
-  // Compute background colors dynamically
-  const occupiedRoomClasses = computed(() => {
-      console.log("🟡 Recomputing room colors...");
-      
-      return habitacionesOcupadas.value.reduce((acc, habitacion) => {
-          if (habitacion.reservaActiva) {
-              acc[habitacion.habitacionId] = getBackgroundColor(
-                  habitacion.reservaActiva.fechaReserva,
-                  habitacion.reservaActiva.totalHoras,
-                  habitacion.reservaActiva.totalMinutos
-              );
-          } else {
-              acc[habitacion.habitacionId] = 'bg-surface-800';
-          }
-          return acc;
-      }, {});
-  });
-  
-  // WebSocket event handler
-  const handleWebhookEvent = (data) => {
-      console.log("🔔 WebSocket event received:", data);
-   
-      if (data.type === "RoomUpdated") {
-          console.log("✅ Updating room:", data.roomId);
-  
-          const index = habitacionesOcupadas.value.findIndex(h => h.habitacionId === data.roomId);
-          if (index !== -1) {
-              console.log("🔄 Updating reservaActiva for:", habitacionesOcupadas.value[index]);
-  
-              // Update only the reservaActiva field
-              habitacionesOcupadas.value[index] = {
-                  ...habitacionesOcupadas.value[index],
-                  reservaActiva: data.reservaActiva
-              };
-  
-              // Trigger Vue's reactivity manually
-              habitacionesOcupadas.value = [...habitacionesOcupadas.value];
-          } else {
-              console.warn("⚠ Room not found in habitacionesOcupadas:", data.roomId);
-          }
-      }
-  };
-  
-  onMounted(() => {
-      fetchHabitaciones();
-      console.log("🔹 Registering WebSocket event listener in RoomComponent");
-      websocketStore.registerEventCallback("RoomComponent", handleWebhookEvent);
-  });
-  
-  onUnmounted(() => {
-      console.log("❌ Unregistering WebSocket event listener in RoomComponent");
-      websocketStore.unregisterEventCallback("RoomComponent");
-  });
-  
-  // Toggle Modals
-  const toggleModal = (Room) => {
-      show.value = !show.value;
-      room.value = Room;
-      document.body.style.overflow = show.value ? 'hidden' : 'auto';
-  };
-  
-  const toggleModalLibre = (Room) => {
-      showFree.value = !showFree.value;
-      room.value = Room;
-      document.body.style.overflow = showFree.value ? 'hidden' : 'auto';
-  };
-  </script>
-  
-=======
   
   </template>
 <script setup>
@@ -354,5 +175,4 @@
 
 <style>
 /* Aquí puedes añadir estilos adicionales si es necesario */
-</style>
->>>>>>> 860413e0
+</style>