<<<<<<< HEAD
<template>
    <div class="text-white min-h-screen p-4">
      <h1 class="text-2xl font-bold mb-6">Cierres y Pagos</h1>
  
      <!-- List of Cierres -->
      <div class="mb-6">
        <h3 class="font-semibold text-lg mb-4">Cierres</h3>
        
        <button v-if="pagosSinCierres"
        class="cursor-pointer hover:text-blue-600 border border-white p-4 h-[15vh] flex items-center justify-center w-full"

          @click="abrirPagosSinCierre" 
          type="button" 
        >
          Cierre Actual
        </button>
        <ul v-if="authStore.auth && (authStore.auth.rol === 1 || authStore.auth.rol === 2)" class="space-y-2">
          <li 
            v-for="cierre in cierres" 
            :key="cierre.cierreId" 
            @click="fetchPagosByCierre(cierre.cierreId)" 
            class="cursor-pointer hover:text-blue-600 border border-white p-4 h-[15vh] flex items-center justify-center"
          >
            {{ cierre.cierreId === 0 ? 'Cierre Actual' : `Cierre ${cierre.fechaHoraCierre}` }}
          </li>
        </ul>
      </div>
  
      <!-- Display Pagos for the selected Cierre -->
      <div
  v-if="showPagosModal"
  class="fixed inset-0 flex items-center justify-center bg-black bg-opacity-50"
>
  <ModalCierre
    :selectedPagos="pagos"
    :idcierre="selectedIdCierre"
    :esAbierto="false"
    @imprimir-modal="ImprimirModal"
    @close-modal="togglePagosModal">
  </ModalCierre>
  </div>
  <div
  v-if="showPagosSinCierreModal"
  class="fixed inset-0 flex items-center justify-center bg-black bg-opacity-50"
>
  <ModalCierre
    :selectedPagos="pagosSinCierres"
    :esAbierto="true"
    @imprimir-modal="ImprimirModal"
    @close-modal="togglePagosSinCierreModal">
  </ModalCierre>
  </div>
    </div>
  </template>

  <script setup>
  import { ref ,onBeforeMount} from 'vue';
  import axiosClient from '../axiosClient'; // Adjust the path to match your project structure
  import ModalCierre from '../components/ModalCierre.vue';
  import { useAuthStore } from "../store/auth";

const authStore = useAuthStore();
  // Data for cierres and pagos
  const cierres = ref([]);
  const showPagosModal = ref(false);
  const showPagosSinCierreModal = ref(false);

  const pagos = ref([]);
  const pagosSinCierres = ref([]);
  const selectedIdCierre = ref()

  onBeforeMount(() => {
    getDatosLogin();
    fetchCierres();
});

  const togglePagosModal = () => {
    showPagosModal.value = !showPagosModal.value
  }
  const togglePagosSinCierreModal = () => {
    showPagosSinCierreModal.value = !showPagosSinCierreModal.value
  }
  
  // Fetch all cierres with their associated pagos when the view is loaded
  const fetchCierres = async () => {
    try {
      const response = await axiosClient.get(`/api/Caja/GetCierresyActual?InstitucionID=${InstitucionID.value}`);
      if (response.data.ok) {
        cierres.value = response.data.data.cierres;
        pagosSinCierres.value = response.data.data.pagosSinCierre
      } else {
        console.error('Error fetching cierres:', response.data.message);
      }
    } catch (error) {
      console.error('Error fetching cierres:', error);
    }
  };

  // Fetch pagos by CierreId when a Cierre is clicked
  const fetchPagosByCierre = (cierreId) => {
    selectedIdCierre.value = cierreId
    console.log("idcierreenviado",selectedIdCierre.value)
    togglePagosModal()
  };

  const abrirPagosSinCierre = () => {
    pagos.value = pagosSinCierres.value
    togglePagosSinCierreModal()
  };
 
  const ImprimirModal = (cierreCajaRef) => {

  // Get the modal content
  const printContent = cierreCajaRef.innerHTML;

  // Clone styles from document
  const styles = Array.from(document.styleSheets)
    .map((styleSheet) => {
      try {
        return Array.from(styleSheet.cssRules)
          .map((rule) => rule.cssText)
          .join("\n");
      } catch (error) {
        return ""; // Ignore cross-origin styles
      }
    })
    .join("\n");

  // Open a new window
  const printWindow = window.open("", "_blank");

  printWindow.document.write(`
    <html>
      <head>
        <title>Imprimir</title>
        <style>
          ${styles}  
        </style>
      </head>
      <body>
        <div id="cierre-caja-content">${printContent}</div>
        <script>
          window.onload = function() {
            window.print();
            window.onafterprint = function() { 
              window.close(); 
            };           };
        <\/script> 
      </body>
    </html>
`);

  printWindow.document.close();
};


const InstitucionID = ref(null)
function getDatosLogin(){
    InstitucionID.value = authStore.institucionID;
  }
  
  </script>
<style scoped>
/* Ensure the modal content is not truncated */
#cierre-caja-content {
  overflow: visible !important;
}

/* Print-specific styles */
@media print {
  #cierre-caja-content {
    overflow: visible !important;
    height: auto !important;
  }
  #cierre-caja-content * {
    display: grid !important; /* Ensure all elements are visible */
    grid-template-columns: repeat(14, minmax(0, 1fr)) !important;
  }

  body * {
        visibility: hidden;
      }
      #print-container,
      #print-container * {
        visibility: visible;
      }
      #print-container {
        position: absolute;
        left: 0;
        top: 0;
        width: 100%;
        height: auto !important;
        overflow: visible !important;
      }

  ol, ul {
    page-break-inside: avoid;
  }
  li {
    page-break-inside: avoid;
    page-break-after: auto;
  }
}
=======
<template>
  <div
    class="min-h-screen bg-gradient-to-br from-neutral-900 via-neutral-800 to-neutral-900 p-4 lg:p-6"
  >
    <!-- Header Section -->
    <div class="glass-container mb-6 p-6 transform hover:scale-[1.02] transition-all duration-300">
      <div
        class="flex flex-col lg:flex-row lg:items-center lg:justify-between space-y-4 lg:space-y-0"
      >
        <div class="text-center lg:text-left">
          <div class="flex items-center justify-center lg:justify-start mb-2">
            <div class="bg-gradient-to-r from-primary-400 to-accent-400 p-3 rounded-full mr-3">
              <i class="pi pi-calculator text-white text-2xl"></i>
            </div>
            <h1 class="text-3xl lg:text-4xl font-bold text-white">🧮 Gestión de Cierres</h1>
          </div>
          <p class="text-gray-300 text-lg">
            Controla y revisa todos los cierres de caja de manera fácil 💰
          </p>
        </div>

        <!-- Quick Stats -->
        <div class="glass-card p-4">
          <div class="grid grid-cols-2 gap-4 text-center">
            <div class="transform hover:scale-110 transition-transform duration-200">
              <div
                class="bg-gradient-to-r from-primary-400 to-primary-500 text-white p-3 rounded-full mx-auto w-12 h-12 flex items-center justify-center mb-2"
              >
                <span class="font-bold text-lg">{{ totalCierres }}</span>
              </div>
              <p class="text-xs text-gray-300">Cierres</p>
            </div>
            <div class="transform hover:scale-110 transition-transform duration-200">
              <div
                class="bg-gradient-to-r from-secondary-400 to-secondary-500 text-white p-3 rounded-full mx-auto w-12 h-12 flex items-center justify-center mb-2"
              >
                <i class="pi pi-clock text-white text-lg"></i>
              </div>
              <p class="text-xs text-gray-300">Histórico</p>
            </div>
          </div>
        </div>
      </div>
    </div>

    <!-- Current Session Section -->
    <div v-if="canCloseCash" class="glass-container mb-6 p-6">
      <div class="flex items-center mb-4">
        <i :class="hasCurrentSession ? 'pi pi-clock text-green-400' : 'pi pi-circle text-blue-400'" class="text-xl mr-2"></i>
        <h3 class="text-xl font-bold text-white">
          {{ hasCurrentSession ? '🟢 Sesión Actual' : '🔵 Cierre de Caja' }}
        </h3>
      </div>

      <div
        @click="openCurrentSessionModal"
        class="glass-card p-6 cursor-pointer hover:bg-white/15 transition-all duration-300 group transform hover:scale-[1.02]"
      >
        <div class="flex items-center justify-between">
          <div class="flex items-center">
            <div
              :class="hasCurrentSession 
                ? 'bg-gradient-to-r from-green-400 to-emerald-500' 
                : 'bg-gradient-to-r from-blue-400 to-indigo-500'"
              class="p-4 rounded-full mr-4 group-hover:scale-110 transition-transform"
            >
              <i :class="hasCurrentSession ? 'pi pi-play' : 'pi pi-calculator'" class="text-white text-2xl"></i>
            </div>
            <div>
              <h4 class="text-xl font-bold text-white mb-1">
                {{ hasCurrentSession ? '💸 Cierre Actual' : '💰 Listo para Cierre' }}
              </h4>
              <p class="text-gray-300">
                {{ hasCurrentSession 
                  ? 'Sesión activa - Haz clic para ver detalles' 
                  : 'Sin movimientos - Haz clic para cerrar caja' }}
              </p>
            </div>
          </div>
          <div class="flex items-center space-x-2">
            <div :class="hasCurrentSession 
              ? 'bg-green-500/20 border-green-500/30' 
              : 'bg-blue-500/20 border-blue-500/30'" 
              class="px-3 py-1 rounded-full border">
              <span :class="hasCurrentSession ? 'text-green-400' : 'text-blue-400'" 
                class="text-sm font-semibold flex items-center">
                <i :class="hasCurrentSession ? 'pi pi-circle-fill animate-pulse' : 'pi pi-circle-fill'" class="mr-1"></i>
                {{ hasCurrentSession ? 'Activo' : 'Listo' }}
              </span>
            </div>
            <i
              class="pi pi-chevron-right text-gray-400 group-hover:text-white transition-colors"
            ></i>
          </div>
        </div>
      </div>
    </div>

    <!-- Historical Closures Section -->
    <div v-if="canViewHistorical" class="glass-container p-6">
      <div class="flex flex-col lg:flex-row lg:items-center lg:justify-between space-y-4 lg:space-y-0 mb-6">
        <div class="flex items-center">
          <i class="pi pi-history text-primary-400 text-xl mr-2"></i>
          <h3 class="text-xl font-bold text-white">
            {{
              hasHistoricalClosures
                ? `📚 ${totalCierres} cierres`
                : '📚 Gestión de Cierres'
            }}
          </h3>
        </div>

        <!-- View Mode Selector -->
        <div class="flex items-center space-x-2">
          <button
            @click="switchToCurrentView"
            :class="[
              'px-4 py-2 transition-all text-sm font-medium rounded-lg',
              viewMode === 'current'
                ? 'bg-gradient-to-r from-primary-400 to-secondary-500 text-white'
                : 'glass-button text-gray-300 hover:bg-white/20'
            ]"
          >
            <i class="pi pi-clock mr-2"></i>
            Actual
          </button>
          <button
            @click="switchToHistoricalView"
            :class="[
              'px-4 py-2 transition-all text-sm font-medium rounded-lg',
              viewMode === 'historical'
                ? 'bg-gradient-to-r from-primary-400 to-secondary-500 text-white'
                : 'glass-button text-gray-300 hover:bg-white/20'
            ]"
          >
            <i class="pi pi-history mr-2"></i>
            Histórico
          </button>
        </div>

        <button
          @click="refreshCierres"
          :disabled="isLoading"
          class="glass-button px-4 py-2 text-white hover:bg-white/20 transform hover:scale-105 transition-all disabled:opacity-50"
        >
          <i :class="isLoading ? 'pi pi-spinner pi-spin' : 'pi pi-refresh'" class="mr-2"></i>
          Actualizar
        </button>
      </div>

      <!-- Loading State -->
      <LoadingState v-if="isLoading" />

      <!-- Closures Grid -->
      <div v-else-if="hasHistoricalClosures" class="grid grid-cols-1 md:grid-cols-2 lg:grid-cols-3 gap-6">
        <CierreCard
          v-for="cierre in cierres"
          :key="cierre.cierreId"
          :cierre="cierre"
          @click="openCierreModal(cierre)"
        />
      </div>

      <!-- Empty State -->
      <EmptyState v-else @refresh="refreshCierres" />

      <!-- Pagination Controls -->
      <div v-if="hasHistoricalClosures && !isLoading" class="mt-6">
        <PaginationControls
          :current-page="currentPage"
          :total-pages="totalPages"
          :total-records="totalRecords"
          :page-size="pageSize"
          :can-go-next="canGoNext"
          :can-go-previous="canGoPrevious"
          :is-loading="isLoading"
          @go-to-page="(page) => goToPage(page, viewMode)"
          @next="() => nextPage(viewMode)"
          @previous="() => previousPage(viewMode)"
          @set-page-size="(size) => setPageSize(size, viewMode)"
        />
      </div>
    </div>

    <!-- Access Denied for Users Without Permissions -->
    <AccessDenied v-if="!canCloseCash" />

    <!-- Modals -->
    <ModalCierre
      v-if="showPagosModal"
      :selectedPagos="selectedPagos"
      :idcierre="selectedIdCierre"
      :selectedEgresos="selectedEgresos"
      :esAbierto="false"
      @imprimir-modal="handlePrint"
      @close-modal="closePagosModal"
    />

    <ModalCierre
      v-if="showCurrentSessionModal"
      :selectedPagos="transaccionesPendientes"
      :selectedEgresos="egresosPendientes"
      :esAbierto="true"
      @imprimir-modal="handlePrint"
      @close-modal="closeCurrentSessionModal"
    />

    <!-- Toast for notifications -->
    <Toast />
    <ConfirmDialog />
  </div>
</template>

<script setup>
import { ref, onBeforeMount } from 'vue';
import { useCierres } from '../composables/useCierres';
import ModalCierre from '../components/ModalCierre.vue';
import Toast from 'primevue/toast';
import ConfirmDialog from 'primevue/confirmdialog';

// Import child components
import LoadingState from '../components/cierres/LoadingState.vue';
import CierreCard from '../components/cierres/CierreCard.vue';
import EmptyState from '../components/cierres/EmptyState.vue';
import AccessDenied from '../components/cierres/AccessDenied.vue';
import PaginationControls from '../components/cierres/PaginationControls.vue';

// Composable
const {
  // State
  cierres,
  transaccionesPendientes,
  egresosPendientes,
  isLoading,
  selectedCierre,

  // Pagination State
  currentPage,
  pageSize,
  totalRecords,
  totalPages,

  // Computed
  hasHistoricalClosures,
  hasCurrentSession,
  totalCierres,
  canCloseCash,
  canViewHistorical,
  canGoNext,
  canGoPrevious,

  // Methods
  fetchCierres,
  fetchCierresHistoricos,
  fetchDetalleCierre,
  selectCierre,
  openCurrentSession,
  handlePrint,
  initialize,

  // Pagination Methods
  goToPage,
  nextPage,
  previousPage,
  setPageSize,

  // Utilities
  formatFechaHora,
  formatFecha,
  formatHora,
} = useCierres();

// Local state for modals
const showPagosModal = ref(false);
const showCurrentSessionModal = ref(false);
const selectedPagos = ref([]);
const selectedEgresos = ref([]);
const selectedIdCierre = ref(null);

// Local state for view mode
const viewMode = ref('current'); // 'current' or 'historical'

// Methods
const refreshCierres = async () => {
  if (viewMode.value === 'current') {
    await fetchCierres(currentPage.value);
  } else {
    await fetchCierresHistoricos(currentPage.value);
  }
};

const switchToCurrentView = async () => {
  viewMode.value = 'current';
  await fetchCierres(1);
};

const switchToHistoricalView = async () => {
  viewMode.value = 'historical';
  await fetchCierresHistoricos(1);
};

const openCierreModal = async (cierre) => {
  selectCierre(cierre);
  selectedIdCierre.value = cierre.cierreId;
  
  // Fetch detailed data for the specific cierre
  const detalle = await fetchDetalleCierre(cierre.cierreId);
  if (detalle) {
    selectedPagos.value = [...(detalle.pagos || []), ...(detalle.anulaciones || [])];
    selectedEgresos.value = detalle.egresos || [];
    showPagosModal.value = true;
  }
};

const openCurrentSessionModal = () => {
  openCurrentSession();
  showCurrentSessionModal.value = true;
};

const closePagosModal = () => {
  showPagosModal.value = false;
  selectedPagos.value = [];
  selectedEgresos.value = [];
  selectedIdCierre.value = null;
};

const closeCurrentSessionModal = () => {
  showCurrentSessionModal.value = false;
};

// Lifecycle
onBeforeMount(async () => {
  await initialize();
});
</script>

<style scoped>
/* Glass effect styles */
.glass-container {
  background-color: rgba(255, 255, 255, 0.05);
  backdrop-filter: blur(32px);
  border: 1px solid rgba(255, 255, 255, 0.2);
  border-radius: 24px;
}

.glass-card {
  background-color: rgba(255, 255, 255, 0.1);
  backdrop-filter: blur(16px);
  border: 1px solid rgba(255, 255, 255, 0.2);
  border-radius: 12px;
}

.glass-button {
  background-color: rgba(255, 255, 255, 0.1);
  backdrop-filter: blur(8px);
  border: 1px solid rgba(255, 255, 255, 0.3);
  border-radius: 8px;
  transition: all 0.3s ease;
}

.glass-button:hover {
  background-color: rgba(255, 255, 255, 0.2);
}

.glass-input {
  background-color: rgba(255, 255, 255, 0.1);
  backdrop-filter: blur(8px);
  border: 1px solid rgba(255, 255, 255, 0.3);
  border-radius: 8px;
  color: white;
}

.glass-input::placeholder {
  color: rgba(255, 255, 255, 0.6);
}

.glass-input:focus {
  outline: none;
  border-color: rgba(139, 92, 246, 0.5);
  box-shadow: 0 0 0 2px rgba(139, 92, 246, 0.2);
}

/* Custom animations */
@keyframes shake {
  0%,
  100% {
    transform: translateX(0);
  }
  25% {
    transform: translateX(-5px);
  }
  75% {
    transform: translateX(5px);
  }
}

.shake {
  animation: shake 0.5s ease-in-out;
}

/* Hover animations */
.animate-pulse {
  animation: pulse 2s cubic-bezier(0.4, 0, 0.6, 1) infinite;
}

.animate-bounce {
  animation: bounce 1s infinite;
}

/* Custom scrollbar */
::-webkit-scrollbar {
  width: 8px;
}

::-webkit-scrollbar-track {
  background: rgba(255, 255, 255, 0.1);
  border-radius: 4px;
}

::-webkit-scrollbar-thumb {
  background: rgba(255, 255, 255, 0.3);
  border-radius: 4px;
}

::-webkit-scrollbar-thumb:hover {
  background: rgba(255, 255, 255, 0.5);
}
>>>>>>> 8290ecd0
</style><|MERGE_RESOLUTION|>--- conflicted
+++ resolved
@@ -1,634 +1,428 @@
-<<<<<<< HEAD
-<template>
-    <div class="text-white min-h-screen p-4">
-      <h1 class="text-2xl font-bold mb-6">Cierres y Pagos</h1>
-  
-      <!-- List of Cierres -->
-      <div class="mb-6">
-        <h3 class="font-semibold text-lg mb-4">Cierres</h3>
-        
-        <button v-if="pagosSinCierres"
-        class="cursor-pointer hover:text-blue-600 border border-white p-4 h-[15vh] flex items-center justify-center w-full"
-
-          @click="abrirPagosSinCierre" 
-          type="button" 
-        >
-          Cierre Actual
-        </button>
-        <ul v-if="authStore.auth && (authStore.auth.rol === 1 || authStore.auth.rol === 2)" class="space-y-2">
-          <li 
-            v-for="cierre in cierres" 
-            :key="cierre.cierreId" 
-            @click="fetchPagosByCierre(cierre.cierreId)" 
-            class="cursor-pointer hover:text-blue-600 border border-white p-4 h-[15vh] flex items-center justify-center"
-          >
-            {{ cierre.cierreId === 0 ? 'Cierre Actual' : `Cierre ${cierre.fechaHoraCierre}` }}
-          </li>
-        </ul>
-      </div>
-  
-      <!-- Display Pagos for the selected Cierre -->
-      <div
-  v-if="showPagosModal"
-  class="fixed inset-0 flex items-center justify-center bg-black bg-opacity-50"
->
-  <ModalCierre
-    :selectedPagos="pagos"
-    :idcierre="selectedIdCierre"
-    :esAbierto="false"
-    @imprimir-modal="ImprimirModal"
-    @close-modal="togglePagosModal">
-  </ModalCierre>
-  </div>
-  <div
-  v-if="showPagosSinCierreModal"
-  class="fixed inset-0 flex items-center justify-center bg-black bg-opacity-50"
->
-  <ModalCierre
-    :selectedPagos="pagosSinCierres"
-    :esAbierto="true"
-    @imprimir-modal="ImprimirModal"
-    @close-modal="togglePagosSinCierreModal">
-  </ModalCierre>
-  </div>
-    </div>
-  </template>
-
-  <script setup>
-  import { ref ,onBeforeMount} from 'vue';
-  import axiosClient from '../axiosClient'; // Adjust the path to match your project structure
-  import ModalCierre from '../components/ModalCierre.vue';
-  import { useAuthStore } from "../store/auth";
-
-const authStore = useAuthStore();
-  // Data for cierres and pagos
-  const cierres = ref([]);
-  const showPagosModal = ref(false);
-  const showPagosSinCierreModal = ref(false);
-
-  const pagos = ref([]);
-  const pagosSinCierres = ref([]);
-  const selectedIdCierre = ref()
-
-  onBeforeMount(() => {
-    getDatosLogin();
-    fetchCierres();
-});
-
-  const togglePagosModal = () => {
-    showPagosModal.value = !showPagosModal.value
-  }
-  const togglePagosSinCierreModal = () => {
-    showPagosSinCierreModal.value = !showPagosSinCierreModal.value
-  }
-  
-  // Fetch all cierres with their associated pagos when the view is loaded
-  const fetchCierres = async () => {
-    try {
-      const response = await axiosClient.get(`/api/Caja/GetCierresyActual?InstitucionID=${InstitucionID.value}`);
-      if (response.data.ok) {
-        cierres.value = response.data.data.cierres;
-        pagosSinCierres.value = response.data.data.pagosSinCierre
-      } else {
-        console.error('Error fetching cierres:', response.data.message);
-      }
-    } catch (error) {
-      console.error('Error fetching cierres:', error);
-    }
-  };
-
-  // Fetch pagos by CierreId when a Cierre is clicked
-  const fetchPagosByCierre = (cierreId) => {
-    selectedIdCierre.value = cierreId
-    console.log("idcierreenviado",selectedIdCierre.value)
-    togglePagosModal()
-  };
-
-  const abrirPagosSinCierre = () => {
-    pagos.value = pagosSinCierres.value
-    togglePagosSinCierreModal()
-  };
- 
-  const ImprimirModal = (cierreCajaRef) => {
-
-  // Get the modal content
-  const printContent = cierreCajaRef.innerHTML;
-
-  // Clone styles from document
-  const styles = Array.from(document.styleSheets)
-    .map((styleSheet) => {
-      try {
-        return Array.from(styleSheet.cssRules)
-          .map((rule) => rule.cssText)
-          .join("\n");
-      } catch (error) {
-        return ""; // Ignore cross-origin styles
-      }
-    })
-    .join("\n");
-
-  // Open a new window
-  const printWindow = window.open("", "_blank");
-
-  printWindow.document.write(`
-    <html>
-      <head>
-        <title>Imprimir</title>
-        <style>
-          ${styles}  
-        </style>
-      </head>
-      <body>
-        <div id="cierre-caja-content">${printContent}</div>
-        <script>
-          window.onload = function() {
-            window.print();
-            window.onafterprint = function() { 
-              window.close(); 
-            };           };
-        <\/script> 
-      </body>
-    </html>
-`);
-
-  printWindow.document.close();
-};
-
-
-const InstitucionID = ref(null)
-function getDatosLogin(){
-    InstitucionID.value = authStore.institucionID;
-  }
-  
-  </script>
-<style scoped>
-/* Ensure the modal content is not truncated */
-#cierre-caja-content {
-  overflow: visible !important;
-}
-
-/* Print-specific styles */
-@media print {
-  #cierre-caja-content {
-    overflow: visible !important;
-    height: auto !important;
-  }
-  #cierre-caja-content * {
-    display: grid !important; /* Ensure all elements are visible */
-    grid-template-columns: repeat(14, minmax(0, 1fr)) !important;
-  }
-
-  body * {
-        visibility: hidden;
-      }
-      #print-container,
-      #print-container * {
-        visibility: visible;
-      }
-      #print-container {
-        position: absolute;
-        left: 0;
-        top: 0;
-        width: 100%;
-        height: auto !important;
-        overflow: visible !important;
-      }
-
-  ol, ul {
-    page-break-inside: avoid;
-  }
-  li {
-    page-break-inside: avoid;
-    page-break-after: auto;
-  }
-}
-=======
-<template>
-  <div
-    class="min-h-screen bg-gradient-to-br from-neutral-900 via-neutral-800 to-neutral-900 p-4 lg:p-6"
-  >
-    <!-- Header Section -->
-    <div class="glass-container mb-6 p-6 transform hover:scale-[1.02] transition-all duration-300">
-      <div
-        class="flex flex-col lg:flex-row lg:items-center lg:justify-between space-y-4 lg:space-y-0"
-      >
-        <div class="text-center lg:text-left">
-          <div class="flex items-center justify-center lg:justify-start mb-2">
-            <div class="bg-gradient-to-r from-primary-400 to-accent-400 p-3 rounded-full mr-3">
-              <i class="pi pi-calculator text-white text-2xl"></i>
-            </div>
-            <h1 class="text-3xl lg:text-4xl font-bold text-white">🧮 Gestión de Cierres</h1>
-          </div>
-          <p class="text-gray-300 text-lg">
-            Controla y revisa todos los cierres de caja de manera fácil 💰
-          </p>
-        </div>
-
-        <!-- Quick Stats -->
-        <div class="glass-card p-4">
-          <div class="grid grid-cols-2 gap-4 text-center">
-            <div class="transform hover:scale-110 transition-transform duration-200">
-              <div
-                class="bg-gradient-to-r from-primary-400 to-primary-500 text-white p-3 rounded-full mx-auto w-12 h-12 flex items-center justify-center mb-2"
-              >
-                <span class="font-bold text-lg">{{ totalCierres }}</span>
-              </div>
-              <p class="text-xs text-gray-300">Cierres</p>
-            </div>
-            <div class="transform hover:scale-110 transition-transform duration-200">
-              <div
-                class="bg-gradient-to-r from-secondary-400 to-secondary-500 text-white p-3 rounded-full mx-auto w-12 h-12 flex items-center justify-center mb-2"
-              >
-                <i class="pi pi-clock text-white text-lg"></i>
-              </div>
-              <p class="text-xs text-gray-300">Histórico</p>
-            </div>
-          </div>
-        </div>
-      </div>
-    </div>
-
-    <!-- Current Session Section -->
-    <div v-if="canCloseCash" class="glass-container mb-6 p-6">
-      <div class="flex items-center mb-4">
-        <i :class="hasCurrentSession ? 'pi pi-clock text-green-400' : 'pi pi-circle text-blue-400'" class="text-xl mr-2"></i>
-        <h3 class="text-xl font-bold text-white">
-          {{ hasCurrentSession ? '🟢 Sesión Actual' : '🔵 Cierre de Caja' }}
-        </h3>
-      </div>
-
-      <div
-        @click="openCurrentSessionModal"
-        class="glass-card p-6 cursor-pointer hover:bg-white/15 transition-all duration-300 group transform hover:scale-[1.02]"
-      >
-        <div class="flex items-center justify-between">
-          <div class="flex items-center">
-            <div
-              :class="hasCurrentSession 
-                ? 'bg-gradient-to-r from-green-400 to-emerald-500' 
-                : 'bg-gradient-to-r from-blue-400 to-indigo-500'"
-              class="p-4 rounded-full mr-4 group-hover:scale-110 transition-transform"
-            >
-              <i :class="hasCurrentSession ? 'pi pi-play' : 'pi pi-calculator'" class="text-white text-2xl"></i>
-            </div>
-            <div>
-              <h4 class="text-xl font-bold text-white mb-1">
-                {{ hasCurrentSession ? '💸 Cierre Actual' : '💰 Listo para Cierre' }}
-              </h4>
-              <p class="text-gray-300">
-                {{ hasCurrentSession 
-                  ? 'Sesión activa - Haz clic para ver detalles' 
-                  : 'Sin movimientos - Haz clic para cerrar caja' }}
-              </p>
-            </div>
-          </div>
-          <div class="flex items-center space-x-2">
-            <div :class="hasCurrentSession 
-              ? 'bg-green-500/20 border-green-500/30' 
-              : 'bg-blue-500/20 border-blue-500/30'" 
-              class="px-3 py-1 rounded-full border">
-              <span :class="hasCurrentSession ? 'text-green-400' : 'text-blue-400'" 
-                class="text-sm font-semibold flex items-center">
-                <i :class="hasCurrentSession ? 'pi pi-circle-fill animate-pulse' : 'pi pi-circle-fill'" class="mr-1"></i>
-                {{ hasCurrentSession ? 'Activo' : 'Listo' }}
-              </span>
-            </div>
-            <i
-              class="pi pi-chevron-right text-gray-400 group-hover:text-white transition-colors"
-            ></i>
-          </div>
-        </div>
-      </div>
-    </div>
-
-    <!-- Historical Closures Section -->
-    <div v-if="canViewHistorical" class="glass-container p-6">
-      <div class="flex flex-col lg:flex-row lg:items-center lg:justify-between space-y-4 lg:space-y-0 mb-6">
-        <div class="flex items-center">
-          <i class="pi pi-history text-primary-400 text-xl mr-2"></i>
-          <h3 class="text-xl font-bold text-white">
-            {{
-              hasHistoricalClosures
-                ? `📚 ${totalCierres} cierres`
-                : '📚 Gestión de Cierres'
-            }}
-          </h3>
-        </div>
-
-        <!-- View Mode Selector -->
-        <div class="flex items-center space-x-2">
-          <button
-            @click="switchToCurrentView"
-            :class="[
-              'px-4 py-2 transition-all text-sm font-medium rounded-lg',
-              viewMode === 'current'
-                ? 'bg-gradient-to-r from-primary-400 to-secondary-500 text-white'
-                : 'glass-button text-gray-300 hover:bg-white/20'
-            ]"
-          >
-            <i class="pi pi-clock mr-2"></i>
-            Actual
-          </button>
-          <button
-            @click="switchToHistoricalView"
-            :class="[
-              'px-4 py-2 transition-all text-sm font-medium rounded-lg',
-              viewMode === 'historical'
-                ? 'bg-gradient-to-r from-primary-400 to-secondary-500 text-white'
-                : 'glass-button text-gray-300 hover:bg-white/20'
-            ]"
-          >
-            <i class="pi pi-history mr-2"></i>
-            Histórico
-          </button>
-        </div>
-
-        <button
-          @click="refreshCierres"
-          :disabled="isLoading"
-          class="glass-button px-4 py-2 text-white hover:bg-white/20 transform hover:scale-105 transition-all disabled:opacity-50"
-        >
-          <i :class="isLoading ? 'pi pi-spinner pi-spin' : 'pi pi-refresh'" class="mr-2"></i>
-          Actualizar
-        </button>
-      </div>
-
-      <!-- Loading State -->
-      <LoadingState v-if="isLoading" />
-
-      <!-- Closures Grid -->
-      <div v-else-if="hasHistoricalClosures" class="grid grid-cols-1 md:grid-cols-2 lg:grid-cols-3 gap-6">
-        <CierreCard
-          v-for="cierre in cierres"
-          :key="cierre.cierreId"
-          :cierre="cierre"
-          @click="openCierreModal(cierre)"
-        />
-      </div>
-
-      <!-- Empty State -->
-      <EmptyState v-else @refresh="refreshCierres" />
-
-      <!-- Pagination Controls -->
-      <div v-if="hasHistoricalClosures && !isLoading" class="mt-6">
-        <PaginationControls
-          :current-page="currentPage"
-          :total-pages="totalPages"
-          :total-records="totalRecords"
-          :page-size="pageSize"
-          :can-go-next="canGoNext"
-          :can-go-previous="canGoPrevious"
-          :is-loading="isLoading"
-          @go-to-page="(page) => goToPage(page, viewMode)"
-          @next="() => nextPage(viewMode)"
-          @previous="() => previousPage(viewMode)"
-          @set-page-size="(size) => setPageSize(size, viewMode)"
-        />
-      </div>
-    </div>
-
-    <!-- Access Denied for Users Without Permissions -->
-    <AccessDenied v-if="!canCloseCash" />
-
-    <!-- Modals -->
-    <ModalCierre
-      v-if="showPagosModal"
-      :selectedPagos="selectedPagos"
-      :idcierre="selectedIdCierre"
-      :selectedEgresos="selectedEgresos"
-      :esAbierto="false"
-      @imprimir-modal="handlePrint"
-      @close-modal="closePagosModal"
-    />
-
-    <ModalCierre
-      v-if="showCurrentSessionModal"
-      :selectedPagos="transaccionesPendientes"
-      :selectedEgresos="egresosPendientes"
-      :esAbierto="true"
-      @imprimir-modal="handlePrint"
-      @close-modal="closeCurrentSessionModal"
-    />
-
-    <!-- Toast for notifications -->
-    <Toast />
-    <ConfirmDialog />
-  </div>
-</template>
-
-<script setup>
-import { ref, onBeforeMount } from 'vue';
-import { useCierres } from '../composables/useCierres';
-import ModalCierre from '../components/ModalCierre.vue';
-import Toast from 'primevue/toast';
-import ConfirmDialog from 'primevue/confirmdialog';
-
-// Import child components
-import LoadingState from '../components/cierres/LoadingState.vue';
-import CierreCard from '../components/cierres/CierreCard.vue';
-import EmptyState from '../components/cierres/EmptyState.vue';
-import AccessDenied from '../components/cierres/AccessDenied.vue';
-import PaginationControls from '../components/cierres/PaginationControls.vue';
-
-// Composable
-const {
-  // State
-  cierres,
-  transaccionesPendientes,
-  egresosPendientes,
-  isLoading,
-  selectedCierre,
-
-  // Pagination State
-  currentPage,
-  pageSize,
-  totalRecords,
-  totalPages,
-
-  // Computed
-  hasHistoricalClosures,
-  hasCurrentSession,
-  totalCierres,
-  canCloseCash,
-  canViewHistorical,
-  canGoNext,
-  canGoPrevious,
-
-  // Methods
-  fetchCierres,
-  fetchCierresHistoricos,
-  fetchDetalleCierre,
-  selectCierre,
-  openCurrentSession,
-  handlePrint,
-  initialize,
-
-  // Pagination Methods
-  goToPage,
-  nextPage,
-  previousPage,
-  setPageSize,
-
-  // Utilities
-  formatFechaHora,
-  formatFecha,
-  formatHora,
-} = useCierres();
-
-// Local state for modals
-const showPagosModal = ref(false);
-const showCurrentSessionModal = ref(false);
-const selectedPagos = ref([]);
-const selectedEgresos = ref([]);
-const selectedIdCierre = ref(null);
-
-// Local state for view mode
-const viewMode = ref('current'); // 'current' or 'historical'
-
-// Methods
-const refreshCierres = async () => {
-  if (viewMode.value === 'current') {
-    await fetchCierres(currentPage.value);
-  } else {
-    await fetchCierresHistoricos(currentPage.value);
-  }
-};
-
-const switchToCurrentView = async () => {
-  viewMode.value = 'current';
-  await fetchCierres(1);
-};
-
-const switchToHistoricalView = async () => {
-  viewMode.value = 'historical';
-  await fetchCierresHistoricos(1);
-};
-
-const openCierreModal = async (cierre) => {
-  selectCierre(cierre);
-  selectedIdCierre.value = cierre.cierreId;
-  
-  // Fetch detailed data for the specific cierre
-  const detalle = await fetchDetalleCierre(cierre.cierreId);
-  if (detalle) {
-    selectedPagos.value = [...(detalle.pagos || []), ...(detalle.anulaciones || [])];
-    selectedEgresos.value = detalle.egresos || [];
-    showPagosModal.value = true;
-  }
-};
-
-const openCurrentSessionModal = () => {
-  openCurrentSession();
-  showCurrentSessionModal.value = true;
-};
-
-const closePagosModal = () => {
-  showPagosModal.value = false;
-  selectedPagos.value = [];
-  selectedEgresos.value = [];
-  selectedIdCierre.value = null;
-};
-
-const closeCurrentSessionModal = () => {
-  showCurrentSessionModal.value = false;
-};
-
-// Lifecycle
-onBeforeMount(async () => {
-  await initialize();
-});
-</script>
-
-<style scoped>
-/* Glass effect styles */
-.glass-container {
-  background-color: rgba(255, 255, 255, 0.05);
-  backdrop-filter: blur(32px);
-  border: 1px solid rgba(255, 255, 255, 0.2);
-  border-radius: 24px;
-}
-
-.glass-card {
-  background-color: rgba(255, 255, 255, 0.1);
-  backdrop-filter: blur(16px);
-  border: 1px solid rgba(255, 255, 255, 0.2);
-  border-radius: 12px;
-}
-
-.glass-button {
-  background-color: rgba(255, 255, 255, 0.1);
-  backdrop-filter: blur(8px);
-  border: 1px solid rgba(255, 255, 255, 0.3);
-  border-radius: 8px;
-  transition: all 0.3s ease;
-}
-
-.glass-button:hover {
-  background-color: rgba(255, 255, 255, 0.2);
-}
-
-.glass-input {
-  background-color: rgba(255, 255, 255, 0.1);
-  backdrop-filter: blur(8px);
-  border: 1px solid rgba(255, 255, 255, 0.3);
-  border-radius: 8px;
-  color: white;
-}
-
-.glass-input::placeholder {
-  color: rgba(255, 255, 255, 0.6);
-}
-
-.glass-input:focus {
-  outline: none;
-  border-color: rgba(139, 92, 246, 0.5);
-  box-shadow: 0 0 0 2px rgba(139, 92, 246, 0.2);
-}
-
-/* Custom animations */
-@keyframes shake {
-  0%,
-  100% {
-    transform: translateX(0);
-  }
-  25% {
-    transform: translateX(-5px);
-  }
-  75% {
-    transform: translateX(5px);
-  }
-}
-
-.shake {
-  animation: shake 0.5s ease-in-out;
-}
-
-/* Hover animations */
-.animate-pulse {
-  animation: pulse 2s cubic-bezier(0.4, 0, 0.6, 1) infinite;
-}
-
-.animate-bounce {
-  animation: bounce 1s infinite;
-}
-
-/* Custom scrollbar */
-::-webkit-scrollbar {
-  width: 8px;
-}
-
-::-webkit-scrollbar-track {
-  background: rgba(255, 255, 255, 0.1);
-  border-radius: 4px;
-}
-
-::-webkit-scrollbar-thumb {
-  background: rgba(255, 255, 255, 0.3);
-  border-radius: 4px;
-}
-
-::-webkit-scrollbar-thumb:hover {
-  background: rgba(255, 255, 255, 0.5);
-}
->>>>>>> 8290ecd0
+<template>
+  <div
+    class="min-h-screen bg-gradient-to-br from-neutral-900 via-neutral-800 to-neutral-900 p-4 lg:p-6"
+  >
+    <!-- Header Section -->
+    <div class="glass-container mb-6 p-6 transform hover:scale-[1.02] transition-all duration-300">
+      <div
+        class="flex flex-col lg:flex-row lg:items-center lg:justify-between space-y-4 lg:space-y-0"
+      >
+        <div class="text-center lg:text-left">
+          <div class="flex items-center justify-center lg:justify-start mb-2">
+            <div class="bg-gradient-to-r from-primary-400 to-accent-400 p-3 rounded-full mr-3">
+              <i class="pi pi-calculator text-white text-2xl"></i>
+            </div>
+            <h1 class="text-3xl lg:text-4xl font-bold text-white">🧮 Gestión de Cierres</h1>
+          </div>
+          <p class="text-gray-300 text-lg">
+            Controla y revisa todos los cierres de caja de manera fácil 💰
+          </p>
+        </div>
+
+        <!-- Quick Stats -->
+        <div class="glass-card p-4">
+          <div class="grid grid-cols-2 gap-4 text-center">
+            <div class="transform hover:scale-110 transition-transform duration-200">
+              <div
+                class="bg-gradient-to-r from-primary-400 to-primary-500 text-white p-3 rounded-full mx-auto w-12 h-12 flex items-center justify-center mb-2"
+              >
+                <span class="font-bold text-lg">{{ totalCierres }}</span>
+              </div>
+              <p class="text-xs text-gray-300">Cierres</p>
+            </div>
+            <div class="transform hover:scale-110 transition-transform duration-200">
+              <div
+                class="bg-gradient-to-r from-secondary-400 to-secondary-500 text-white p-3 rounded-full mx-auto w-12 h-12 flex items-center justify-center mb-2"
+              >
+                <i class="pi pi-clock text-white text-lg"></i>
+              </div>
+              <p class="text-xs text-gray-300">Histórico</p>
+            </div>
+          </div>
+        </div>
+      </div>
+    </div>
+
+    <!-- Current Session Section -->
+    <div v-if="canCloseCash" class="glass-container mb-6 p-6">
+      <div class="flex items-center mb-4">
+        <i :class="hasCurrentSession ? 'pi pi-clock text-green-400' : 'pi pi-circle text-blue-400'" class="text-xl mr-2"></i>
+        <h3 class="text-xl font-bold text-white">
+          {{ hasCurrentSession ? '🟢 Sesión Actual' : '🔵 Cierre de Caja' }}
+        </h3>
+      </div>
+
+      <div
+        @click="openCurrentSessionModal"
+        class="glass-card p-6 cursor-pointer hover:bg-white/15 transition-all duration-300 group transform hover:scale-[1.02]"
+      >
+        <div class="flex items-center justify-between">
+          <div class="flex items-center">
+            <div
+              :class="hasCurrentSession 
+                ? 'bg-gradient-to-r from-green-400 to-emerald-500' 
+                : 'bg-gradient-to-r from-blue-400 to-indigo-500'"
+              class="p-4 rounded-full mr-4 group-hover:scale-110 transition-transform"
+            >
+              <i :class="hasCurrentSession ? 'pi pi-play' : 'pi pi-calculator'" class="text-white text-2xl"></i>
+            </div>
+            <div>
+              <h4 class="text-xl font-bold text-white mb-1">
+                {{ hasCurrentSession ? '💸 Cierre Actual' : '💰 Listo para Cierre' }}
+              </h4>
+              <p class="text-gray-300">
+                {{ hasCurrentSession 
+                  ? 'Sesión activa - Haz clic para ver detalles' 
+                  : 'Sin movimientos - Haz clic para cerrar caja' }}
+              </p>
+            </div>
+          </div>
+          <div class="flex items-center space-x-2">
+            <div :class="hasCurrentSession 
+              ? 'bg-green-500/20 border-green-500/30' 
+              : 'bg-blue-500/20 border-blue-500/30'" 
+              class="px-3 py-1 rounded-full border">
+              <span :class="hasCurrentSession ? 'text-green-400' : 'text-blue-400'" 
+                class="text-sm font-semibold flex items-center">
+                <i :class="hasCurrentSession ? 'pi pi-circle-fill animate-pulse' : 'pi pi-circle-fill'" class="mr-1"></i>
+                {{ hasCurrentSession ? 'Activo' : 'Listo' }}
+              </span>
+            </div>
+            <i
+              class="pi pi-chevron-right text-gray-400 group-hover:text-white transition-colors"
+            ></i>
+          </div>
+        </div>
+      </div>
+    </div>
+
+    <!-- Historical Closures Section -->
+    <div v-if="canViewHistorical" class="glass-container p-6">
+      <div class="flex flex-col lg:flex-row lg:items-center lg:justify-between space-y-4 lg:space-y-0 mb-6">
+        <div class="flex items-center">
+          <i class="pi pi-history text-primary-400 text-xl mr-2"></i>
+          <h3 class="text-xl font-bold text-white">
+            {{
+              hasHistoricalClosures
+                ? `📚 ${totalCierres} cierres`
+                : '📚 Gestión de Cierres'
+            }}
+          </h3>
+        </div>
+
+        <!-- View Mode Selector -->
+        <div class="flex items-center space-x-2">
+          <button
+            @click="switchToCurrentView"
+            :class="[
+              'px-4 py-2 transition-all text-sm font-medium rounded-lg',
+              viewMode === 'current'
+                ? 'bg-gradient-to-r from-primary-400 to-secondary-500 text-white'
+                : 'glass-button text-gray-300 hover:bg-white/20'
+            ]"
+          >
+            <i class="pi pi-clock mr-2"></i>
+            Actual
+          </button>
+          <button
+            @click="switchToHistoricalView"
+            :class="[
+              'px-4 py-2 transition-all text-sm font-medium rounded-lg',
+              viewMode === 'historical'
+                ? 'bg-gradient-to-r from-primary-400 to-secondary-500 text-white'
+                : 'glass-button text-gray-300 hover:bg-white/20'
+            ]"
+          >
+            <i class="pi pi-history mr-2"></i>
+            Histórico
+          </button>
+        </div>
+
+        <button
+          @click="refreshCierres"
+          :disabled="isLoading"
+          class="glass-button px-4 py-2 text-white hover:bg-white/20 transform hover:scale-105 transition-all disabled:opacity-50"
+        >
+          <i :class="isLoading ? 'pi pi-spinner pi-spin' : 'pi pi-refresh'" class="mr-2"></i>
+          Actualizar
+        </button>
+      </div>
+
+      <!-- Loading State -->
+      <LoadingState v-if="isLoading" />
+
+      <!-- Closures Grid -->
+      <div v-else-if="hasHistoricalClosures" class="grid grid-cols-1 md:grid-cols-2 lg:grid-cols-3 gap-6">
+        <CierreCard
+          v-for="cierre in cierres"
+          :key="cierre.cierreId"
+          :cierre="cierre"
+          @click="openCierreModal(cierre)"
+        />
+      </div>
+
+      <!-- Empty State -->
+      <EmptyState v-else @refresh="refreshCierres" />
+
+      <!-- Pagination Controls -->
+      <div v-if="hasHistoricalClosures && !isLoading" class="mt-6">
+        <PaginationControls
+          :current-page="currentPage"
+          :total-pages="totalPages"
+          :total-records="totalRecords"
+          :page-size="pageSize"
+          :can-go-next="canGoNext"
+          :can-go-previous="canGoPrevious"
+          :is-loading="isLoading"
+          @go-to-page="(page) => goToPage(page, viewMode)"
+          @next="() => nextPage(viewMode)"
+          @previous="() => previousPage(viewMode)"
+          @set-page-size="(size) => setPageSize(size, viewMode)"
+        />
+      </div>
+    </div>
+
+    <!-- Access Denied for Users Without Permissions -->
+    <AccessDenied v-if="!canCloseCash" />
+
+    <!-- Modals -->
+    <ModalCierre
+      v-if="showPagosModal"
+      :selectedPagos="selectedPagos"
+      :idcierre="selectedIdCierre"
+      :selectedEgresos="selectedEgresos"
+      :esAbierto="false"
+      @imprimir-modal="handlePrint"
+      @close-modal="closePagosModal"
+    />
+
+    <ModalCierre
+      v-if="showCurrentSessionModal"
+      :selectedPagos="transaccionesPendientes"
+      :selectedEgresos="egresosPendientes"
+      :esAbierto="true"
+      @imprimir-modal="handlePrint"
+      @close-modal="closeCurrentSessionModal"
+    />
+
+    <!-- Toast for notifications -->
+    <Toast />
+    <ConfirmDialog />
+  </div>
+</template>
+
+<script setup>
+import { ref, onBeforeMount } from 'vue';
+import { useCierres } from '../composables/useCierres';
+import ModalCierre from '../components/ModalCierre.vue';
+import Toast from 'primevue/toast';
+import ConfirmDialog from 'primevue/confirmdialog';
+
+// Import child components
+import LoadingState from '../components/cierres/LoadingState.vue';
+import CierreCard from '../components/cierres/CierreCard.vue';
+import EmptyState from '../components/cierres/EmptyState.vue';
+import AccessDenied from '../components/cierres/AccessDenied.vue';
+import PaginationControls from '../components/cierres/PaginationControls.vue';
+
+// Composable
+const {
+  // State
+  cierres,
+  transaccionesPendientes,
+  egresosPendientes,
+  isLoading,
+  selectedCierre,
+
+  // Pagination State
+  currentPage,
+  pageSize,
+  totalRecords,
+  totalPages,
+
+  // Computed
+  hasHistoricalClosures,
+  hasCurrentSession,
+  totalCierres,
+  canCloseCash,
+  canViewHistorical,
+  canGoNext,
+  canGoPrevious,
+
+  // Methods
+  fetchCierres,
+  fetchCierresHistoricos,
+  fetchDetalleCierre,
+  selectCierre,
+  openCurrentSession,
+  handlePrint,
+  initialize,
+
+  // Pagination Methods
+  goToPage,
+  nextPage,
+  previousPage,
+  setPageSize,
+
+  // Utilities
+  formatFechaHora,
+  formatFecha,
+  formatHora,
+} = useCierres();
+
+// Local state for modals
+const showPagosModal = ref(false);
+const showCurrentSessionModal = ref(false);
+const selectedPagos = ref([]);
+const selectedEgresos = ref([]);
+const selectedIdCierre = ref(null);
+
+// Local state for view mode
+const viewMode = ref('current'); // 'current' or 'historical'
+
+// Methods
+const refreshCierres = async () => {
+  if (viewMode.value === 'current') {
+    await fetchCierres(currentPage.value);
+  } else {
+    await fetchCierresHistoricos(currentPage.value);
+  }
+};
+
+const switchToCurrentView = async () => {
+  viewMode.value = 'current';
+  await fetchCierres(1);
+};
+
+const switchToHistoricalView = async () => {
+  viewMode.value = 'historical';
+  await fetchCierresHistoricos(1);
+};
+
+const openCierreModal = async (cierre) => {
+  selectCierre(cierre);
+  selectedIdCierre.value = cierre.cierreId;
+  
+  // Fetch detailed data for the specific cierre
+  const detalle = await fetchDetalleCierre(cierre.cierreId);
+  if (detalle) {
+    selectedPagos.value = [...(detalle.pagos || []), ...(detalle.anulaciones || [])];
+    selectedEgresos.value = detalle.egresos || [];
+    showPagosModal.value = true;
+  }
+};
+
+const openCurrentSessionModal = () => {
+  openCurrentSession();
+  showCurrentSessionModal.value = true;
+};
+
+const closePagosModal = () => {
+  showPagosModal.value = false;
+  selectedPagos.value = [];
+  selectedEgresos.value = [];
+  selectedIdCierre.value = null;
+};
+
+const closeCurrentSessionModal = () => {
+  showCurrentSessionModal.value = false;
+};
+
+// Lifecycle
+onBeforeMount(async () => {
+  await initialize();
+});
+</script>
+
+<style scoped>
+/* Glass effect styles */
+.glass-container {
+  background-color: rgba(255, 255, 255, 0.05);
+  backdrop-filter: blur(32px);
+  border: 1px solid rgba(255, 255, 255, 0.2);
+  border-radius: 24px;
+}
+
+.glass-card {
+  background-color: rgba(255, 255, 255, 0.1);
+  backdrop-filter: blur(16px);
+  border: 1px solid rgba(255, 255, 255, 0.2);
+  border-radius: 12px;
+}
+
+.glass-button {
+  background-color: rgba(255, 255, 255, 0.1);
+  backdrop-filter: blur(8px);
+  border: 1px solid rgba(255, 255, 255, 0.3);
+  border-radius: 8px;
+  transition: all 0.3s ease;
+}
+
+.glass-button:hover {
+  background-color: rgba(255, 255, 255, 0.2);
+}
+
+.glass-input {
+  background-color: rgba(255, 255, 255, 0.1);
+  backdrop-filter: blur(8px);
+  border: 1px solid rgba(255, 255, 255, 0.3);
+  border-radius: 8px;
+  color: white;
+}
+
+.glass-input::placeholder {
+  color: rgba(255, 255, 255, 0.6);
+}
+
+.glass-input:focus {
+  outline: none;
+  border-color: rgba(139, 92, 246, 0.5);
+  box-shadow: 0 0 0 2px rgba(139, 92, 246, 0.2);
+}
+
+/* Custom animations */
+@keyframes shake {
+  0%,
+  100% {
+    transform: translateX(0);
+  }
+  25% {
+    transform: translateX(-5px);
+  }
+  75% {
+    transform: translateX(5px);
+  }
+}
+
+.shake {
+  animation: shake 0.5s ease-in-out;
+}
+
+/* Hover animations */
+.animate-pulse {
+  animation: pulse 2s cubic-bezier(0.4, 0, 0.6, 1) infinite;
+}
+
+.animate-bounce {
+  animation: bounce 1s infinite;
+}
+
+/* Custom scrollbar */
+::-webkit-scrollbar {
+  width: 8px;
+}
+
+::-webkit-scrollbar-track {
+  background: rgba(255, 255, 255, 0.1);
+  border-radius: 4px;
+}
+
+::-webkit-scrollbar-thumb {
+  background: rgba(255, 255, 255, 0.3);
+  border-radius: 4px;
+}
+
+::-webkit-scrollbar-thumb:hover {
+  background: rgba(255, 255, 255, 0.5);
+}
 </style>