--- conflicted
+++ resolved
@@ -1,824 +1,489 @@
-<<<<<<< HEAD
-<template>
-    <div class="p-4">
-      <!-- Form to Create a New Room -->
-      <div class="mb-6">
-        <h2 class="text-xl text-white lexend-exa font-bold mb-4">Crear categoría</h2>
-        <form @submit.prevent="createCategory">
-          <div class="mb-4">
-            <label class="block text-white text-sm font-bold mb-2" for="categoryName">Nombre:</label>
-            <input
-              v-model="newCategoryName"
-              class="shadow appearance-none border rounded w-full py-2 px-3 text-gray-700 leading-tight focus:outline-none focus:shadow-outline"
-              id="categoryName"
-              type="text"
-              placeholder="Nombre de la categoría"
-              required
-            >
-          </div>
-          <div class="mb-4">
-            <label class="block text-white text-sm font-bold mb-2">Precio:</label>
-            <input
-              v-model="newCategoryPrice"
-              class="shadow appearance-none border rounded w-full py-2 px-3 text-gray-700 leading-tight focus:outline-none focus:shadow-outline"
-              id="categoryPrice"
-              type="text"
-              placeholder="0"
-              required
-            >
-          </div>
-          <div class="mb-4">
-            <label class="block text-white text-sm font-bold mb-2">Capacidad máxima:</label>
-            <input
-              v-model="newCategoryCapacity"
-              class="shadow appearance-none border rounded w-full py-2 px-3 text-gray-700 leading-tight focus:outline-none focus:shadow-outline"
-              id="categoryCapacity"
-              type="text"
-              placeholder="0"
-              required
-            >
-          </div>
-          <div class="mb-4">
-            <label class="block text-white text-sm font-bold mb-2">Porcentaje por persona:</label>
-            <input
-              v-model="newCategoryPercentaje"
-              class="shadow appearance-none border rounded w-full py-2 px-3 text-gray-700 leading-tight focus:outline-none focus:shadow-outline"
-              id="categoryPercentaje"
-              type="text"
-              placeholder="0"
-              required
-            >
-          </div>
-          <button
-            class="bg-primary-500 text-white py-2 px-4 rounded hover:bg-primary-700"
-            type="submit"
-          >
-            Crear
-          </button>
-        </form>
-      </div>
-  
-      <!-- List of Categories -->
-      <div>
-        <h2 class="text-xl text-white lexend-exa font-bold mb-4">Categorias</h2>
-        <div class="grid grid-cols-3 gap-4">
-          <div
-            v-for="categoria in categorias"
-            :key="categoria.categoriaId"
-            class="p-4 border-4 bg-surface-800 rounded-md text-lg font-semibold shadow-sm text-white text-center"
-          >
-            {{ categoria.nombreCategoria }}
-            <button
-              @click="confirmDeleteCategory(categoria)"
-              class="bg-red-500 text-white px-2 py-1 mt-2 rounded hover:bg-red-700"
-            >
-              Borrar
-            </button>
-
-            <button
-              @click="confirmUpdateCategory(categoria)"
-              class="bg-blue-500 text-white px-2 py-1 mt-2 rounded hover:bg-blue-700"
-            >
-              Actualizar
-            </button>
-          </div>
-        </div>
-        <div
-        v-if="showDeleteModal"
-        class="fixed inset-0 flex items-center justify-center bg-black bg-opacity-50"
-        >
-
-      <div class="bg-white p-6 rounded-lg shadow-lg text-center">
-    <h3 class="text-xl font-bold mb-4">
-      ¿Estás seguro de eliminar la categoria {{ categoryToDelete?.nombreCategoria }}?
-    </h3>
-    <div class="flex justify-center space-x-4">
-      <button
-        @click="deleteCategory(categoryToDelete?.categoriaId)"
-        class="bg-red-500 text-white px-4 py-2 rounded hover:bg-red-700"
-      >
-        Eliminar
-      </button>
-      <button
-        @click="cancelDeleteCategory"
-        class="bg-gray-300 px-4 py-2 rounded hover:bg-gray-400"
-      >
-        Cancelar
-      </button>
-    </div>
-    </div>
-  </div>
-  <div
-        v-if="showUpdateModal"
-        class="fixed inset-0 flex items-center justify-center bg-black bg-opacity-50"
-        >
-
-      <div class="bg-white p-6 rounded-lg shadow-lg text-center">
-        <h2 class="text-xl text-black lexend-exa font-bold mb-4">Actualizar categoría</h2>
-        <form @submit.prevent="updateCategory(categoryToUpdate?.categoriaId)">
-          <div class="mb-4">
-            <label class="block text-black text-sm font-bold mb-2" for="categoryName">Nombre:</label>
-            <input
-              v-model="updateCategoryName"
-              class="shadow appearance-none border rounded w-full py-2 px-3 text-gray-700 leading-tight focus:outline-none focus:shadow-outline"
-              id="categoryName"
-              type="text"
-              placeholder="Nombre de la categoría"
-              required
-            >
-          </div>  
-          <div class="mb-4">
-            <label class="block text-black text-sm font-bold mb-2">Precio:</label>
-            <input
-              v-model="updateCategoryPrice"
-              class="shadow appearance-none border rounded w-full py-2 px-3 text-gray-700 leading-tight focus:outline-none focus:shadow-outline"
-              id="categoryPrice"
-              type="text"
-              placeholder="0"
-              required
-            >
-          </div>
-          <div class="mb-4">
-            <label class="block text-black text-sm font-bold mb-2">Capacidad máxima:</label>
-            <input
-              v-model="updateCategoryCapacity"
-              class="shadow appearance-none border rounded w-full py-2 px-3 text-gray-700 leading-tight focus:outline-none focus:shadow-outline"
-              id="categoryCapacity"
-              type="text"
-              placeholder="0"
-              required
-            >
-          </div>
-          <div class="mb-4">
-            <label class="block text-black text-sm font-bold mb-2">Porcentaje por persona:</label>
-            <input
-              v-model="updateCategoryPercentaje"
-              class="shadow appearance-none border rounded w-full py-2 px-3 text-gray-700 leading-tight focus:outline-none focus:shadow-outline"
-              id="categoryPercentaje"
-              type="text"
-              placeholder="0"
-              required
-            >
-          </div>
-          <button
-            class="bg-blue-500 text-white py-2 px-4 rounded hover:bg-blue-700"
-            type="submit"
-          >
-            Actualizar
-          </button>
-          </form>
-          <button
-        @click="cancelUpdateCategory"
-        class="bg-gray-300 px-4 py-2 rounded hover:bg-gray-400"
-      >
-        Cancelar
-      </button>
-      <div class="flex justify-center space-x-4">
-
-    </div>
-    </div>
-  </div>
-</div>
-    </div>
-  </template>
-  
-  <script setup>
-  import { ref, onMounted } from 'vue'
-  import axiosClient from '../axiosClient'; // Adjust the path according to your project structure
-  import { useAuthStore } from '../store/auth.js'; // Import the auth store
-
-  const authStore = useAuthStore();
-
-  const categorias = ref([]);
-  const newCategoryCapacity = ref('');
-  const newCategoryName = ref('');
-  const newCategoryPrice = ref('');
-  const newCategoryPercentaje = ref('');
-  const updateCategoryCapacity = ref('');
-  const updateCategoryName = ref('');
-  const updateCategoryPrice = ref('');
-  const updateCategoryPercentaje = ref('');
-  const showDeleteModal = ref(false);
-  const showUpdateModal= ref(null);
-  const categoryToDelete = ref(null);
-  const categoryToUpdate = ref(null);
-  const UsuarioID = ref(null);
-  const InstitucionID = ref(null);
-
-  function getDatosLogin(){
-    InstitucionID.value = authStore.institucionID;
-    UsuarioID.value = authStore.auth?.usuarioID;
-  }
-  function confirmDeleteCategory(category){
-    categoryToDelete.value = category;
-    showDeleteModal.value = true;
-  }
-  
-  function cancelDeleteCategory(){
-    categoryToDelete.value = null;
-    showDeleteModal.value = false;
-  }
-
-  function confirmUpdateCategory(category){
-    categoryToUpdate.value = category;
-    updateCategoryName.value = category.nombreCategoria;
-    updateCategoryCapacity.value = category.capacidadMaxima;
-    updateCategoryPrice.value = category.precioNormal;
-    updateCategoryPercentaje.value = category.porcentajeXPersona;
-    showUpdateModal.value = true;
-  }
-  
-  function cancelUpdateCategory(){
-    categoryToUpdate.value = null;
-    showUpdateModal.value = false;
-  }
-  // Fetch rooms and categories initially
-  const fetchCategorias = () => {
-  if (InstitucionID.value == null) {
-  console.warn('InstitucionID is not available.  Please ensure the user is logged in.');
-  return; }
-    axiosClient.get(`/api/Objetos/GetCategorias?InstitucionID=${InstitucionID.value}`)
-      .then(({ data }) => {
-        if (data && data.ok) {
-          categorias.value = data.data;
-        } else {
-          console.error('Failed to fetch categories:', data.message);
-        }
-      })
-      .catch(error => {
-        console.error('Error fetching categories:', error);
-      });
-  };
-  
-  
-  // Create a new room
-  const createCategory = async () => {
-  if (InstitucionID.value== null) {
-  console.warn('InstitucionID is not available.  Please ensure the user is logged in.');
-  return; }
-    if (newCategoryName.value && newCategoryPrice.value) {
-      try {
-        // Make sure to format the URL correctly
-        const response = await axiosClient.post(
-          `/api/Objetos/CrearCategoria?nombreCategoria=${encodeURIComponent(newCategoryName.value)}&UsuarioID=${UsuarioID.value}&InstitucionID=${InstitucionID.value}&precio=${newCategoryPrice.value}&capacidadmaxima=${newCategoryCapacity.value}&Porcentaje=${newCategoryPercentaje.value}`
-        );
-        alert(response.data.message);
-        fetchCategorias(); // Refresh the list of rooms
-        // Reset the fields after the request
-        newCategoryName.value = '';
-        newCategoryPrice.value = null;
-        newCategoryCapacity.value = null;
-        newCategoryPercentaje.value = null;
-      } catch (error) {
-        console.error('Error creating category:', error);
-        alert('Error creating category');
-      }
-    } else {
-      alert("Por favor ingresa el nombre, precio y capacidad máxima");
-    }
-  };
-  
-    const updateCategory = async (categoriaID) => {
-    if (updateCategoryName.value && updateCategoryPrice.value) {
-      try {
-        // Make sure to format the URL correctly
-        const response = await axiosClient.put(
-          `/api/Objetos/ActualizarCategoria?id=${categoriaID}&UsuarioID=${UsuarioID.value}&nuevoNombre=${encodeURIComponent(updateCategoryName.value)}&nuevaCapacidad=${updateCategoryCapacity.value}&Precio=${updateCategoryPrice.value}&Porcentaje=${updateCategoryPercentaje.value}`
-        );
-        alert(response.data.message);
-        fetchCategorias(); // Refrescar categorias
-        updateCategoryName.value = '';
-        updateCategoryPrice.value = null;
-        updateCategoryCapacity.value = null;
-        updateCategoryPercentaje.value = null;
-        cancelUpdateCategory();
-      } catch (error) {
-        console.error('Error updating category:', error);
-        alert('Error updating category');
-      }
-    } else {
-      alert("Por favor ingresa el nombre, precio y capacidad máxima");
-    }
-  };
-  
-  // Delete a room
-  const deleteCategory = (idCategory) => {
-    axiosClient.delete(`/api/Objetos/AnularCategoria?id=${idCategory}&Estado=true`)
-      .then(({ data }) => {
-        if (data.ok) {
-          alert("Categoria eliminada correctamente.");
-          fetchCategorias(); // Refresh the list of rooms
-          cancelDeleteCategory();
-        } else {
-          alert("Failed to delete category: " + data.message + idCategory);
-        }
-      })
-      .catch(error => {
-        console.error('Error deleting category:', error);
-      });
-  };
-  
-
-  
-  // Fetch rooms and categories on component mount
-  onMounted(() => {
-    getDatosLogin();
-    fetchCategorias();
-  });
-  </script>
-  
-  <style scoped>
-  /* Add custom styles if needed */
-  </style>
-  
-=======
-<template>
-  <div class="min-h-screen bg-gradient-to-br from-slate-900 via-purple-900 to-slate-900 p-6">
-    <!-- Glass Container -->
-    <div class="max-w-7xl mx-auto">
-      <!-- Header -->
-      <div class="glass-card mb-8">
-        <h1 class="text-3xl font-bold text-white lexend-exa mb-2">Gestión de Categorías</h1>
-        <p class="text-white/70">Crear y administrar categorías de habitaciones</p>
-      </div>
-
-      <!-- Main Content Grid -->
-      <div class="grid lg:grid-cols-2 gap-8 mb-8">
-        <!-- Form Section -->
-        <div class="glass-card">
-          <div class="flex items-center justify-between mb-6">
-            <h2 class="text-xl font-bold text-white lexend-exa">
-              {{ isEditMode ? 'Editar Categoría' : 'Nueva Categoría' }}
-            </h2>
-            <div v-if="isEditMode" class="text-sm text-white/70">
-              ID: {{ formData.categoriaId }}
-            </div>
-          </div>
-
-          <form @submit.prevent="submitForm" class="space-y-6">
-            <!-- Category Name -->
-            <div class="space-y-2">
-              <label class="block text-white font-medium text-sm"> Nombre de la Categoría * </label>
-              <input
-                v-model="formData.nombreCategoria"
-                type="text"
-                placeholder="Ej: Suite Presidencial, Habitación Estándar"
-                class="glass-input w-full"
-                :class="{ 'border-red-400': isNameDuplicate && formData.nombreCategoria }"
-                required
-              />
-              <p v-if="isNameDuplicate && formData.nombreCategoria" class="text-red-400 text-sm">
-                Ya existe una categoría con este nombre
-              </p>
-            </div>
-
-            <!-- Price -->
-            <div class="space-y-2">
-              <label class="block text-white font-medium text-sm"> Precio Base * </label>
-              <div class="relative">
-                <span class="absolute left-3 top-1/2 transform -translate-y-1/2 text-white/70"
-                  >$</span
-                >
-                <input
-                  v-model="formData.precioNormal"
-                  type="number"
-                  min="0"
-                  step="0.01"
-                  placeholder="0.00"
-                  class="glass-input w-full pl-8"
-                  required
-                />
-              </div>
-              <p class="text-white/60 text-xs">Precio base por noche</p>
-            </div>
-
-            <!-- Capacity -->
-            <div class="space-y-2">
-              <label class="block text-white font-medium text-sm"> Capacidad Máxima * </label>
-              <div class="relative">
-                <input
-                  v-model="formData.capacidadMaxima"
-                  type="number"
-                  min="1"
-                  max="20"
-                  placeholder="2"
-                  class="glass-input w-full"
-                  required
-                />
-                <span class="absolute right-3 top-1/2 transform -translate-y-1/2 text-white/70">
-                  <i class="pi pi-users text-sm"></i>
-                </span>
-              </div>
-              <p class="text-white/60 text-xs">Número máximo de personas</p>
-            </div>
-
-            <!-- Percentage per person -->
-            <div class="space-y-2">
-              <label class="block text-white font-medium text-sm">
-                Porcentaje por Persona Adicional *
-              </label>
-              <div class="relative">
-                <input
-                  v-model="formData.porcentajeXPersona"
-                  type="number"
-                  min="0"
-                  max="100"
-                  step="0.1"
-                  placeholder="0.0"
-                  class="glass-input w-full pr-8"
-                  required
-                />
-                <span class="absolute right-3 top-1/2 transform -translate-y-1/2 text-white/70"
-                  >%</span
-                >
-              </div>
-              <p class="text-white/60 text-xs">Incremento del precio base por persona adicional</p>
-            </div>
-
-            <!-- Price Calculator -->
-            <div
-              v-if="formData.precioNormal && formData.porcentajeXPersona"
-              class="glass-preview-card"
-            >
-              <h4 class="text-white font-medium text-sm mb-3">
-                <i class="pi pi-calculator mr-2"></i>
-                Calculadora de Precios
-              </h4>
-              <div class="space-y-2">
-                <div class="flex justify-between text-sm">
-                  <span class="text-white/70">1 persona:</span>
-                  <span class="text-white font-medium">{{
-                    formatPrice(parseFloat(formData.precioNormal || 0))
-                  }}</span>
-                </div>
-                <div v-if="formData.capacidadMaxima > 1" class="flex justify-between text-sm">
-                  <span class="text-white/70">{{ formData.capacidadMaxima }} personas:</span>
-                  <span class="text-white font-medium">
-                    {{ calculateMaxPrice() }}
-                  </span>
-                </div>
-              </div>
-            </div>
-
-            <!-- Action Buttons -->
-            <div class="flex gap-3 pt-4">
-              <button
-                type="submit"
-                :disabled="!isFormValid || isSubmitting || isNameDuplicate"
-                class="flex-1 glass-button-primary py-3 px-6 rounded-xl font-medium transition-all duration-300 hover:scale-105 disabled:opacity-50 disabled:cursor-not-allowed disabled:hover:scale-100"
-              >
-                <i v-if="isSubmitting" class="pi pi-spin pi-spinner mr-2"></i>
-                {{ isEditMode ? 'Actualizar Categoría' : 'Crear Categoría' }}
-              </button>
-              <button
-                v-if="isEditMode"
-                @click.prevent="cancelEdit"
-                type="button"
-                class="glass-button py-3 px-6 rounded-xl font-medium transition-all duration-300 hover:scale-105"
-              >
-                Cancelar
-              </button>
-            </div>
-          </form>
-        </div>
-
-        <!-- Summary Section -->
-        <div class="space-y-6">
-          <!-- Form Preview -->
-          <div class="glass-card">
-            <h3 class="text-lg font-bold text-white lexend-exa mb-4">Vista Previa</h3>
-            <div class="space-y-4">
-              <!-- Category Preview Card -->
-              <div class="glass-category-preview">
-                <div class="flex items-start justify-between">
-                  <div class="flex-1">
-                    <h4 class="text-white font-semibold text-lg">
-                      {{ formData.nombreCategoria || 'Nombre de la categoría' }}
-                    </h4>
-                    <p class="text-white/70 text-sm mt-1">
-                      {{ formData.capacidadMaxima || 0 }} persona{{
-                        (formData.capacidadMaxima || 0) !== '1' ? 's' : ''
-                      }}
-                      máximo
-                    </p>
-                  </div>
-                  <div class="text-right">
-                    <div class="text-xl font-bold text-white">
-                      {{ formatPrice(parseFloat(formData.precioNormal || 0)) }}
-                    </div>
-                    <div class="text-white/70 text-sm">
-                      +{{ formData.porcentajeXPersona || 0 }}% por persona
-                    </div>
-                  </div>
-                </div>
-              </div>
-            </div>
-          </div>
-
-          <!-- Statistics -->
-          <div class="glass-card">
-            <h3 class="text-lg font-bold text-white lexend-exa mb-4">Estadísticas</h3>
-            <div class="grid grid-cols-2 gap-4">
-              <div class="text-center">
-                <div class="text-2xl font-bold text-white">{{ categorias.length }}</div>
-                <div class="text-white/70 text-sm">Categorías Totales</div>
-              </div>
-              <div class="text-center">
-                <div class="text-2xl font-bold text-white">{{ averagePrice }}</div>
-                <div class="text-white/70 text-sm">Precio Promedio</div>
-              </div>
-            </div>
-          </div>
-        </div>
-      </div>
-
-      <!-- Categories List -->
-      <div class="glass-card">
-        <div class="flex items-center justify-between mb-6">
-          <h2 class="text-xl text-white lexend-exa font-bold">
-            Categorías Registradas ({{ categorias.length }})
-          </h2>
-          <div class="text-sm text-white/70">
-            Total: {{ categorias.length }} categoría{{ categorias.length !== 1 ? 's' : '' }}
-          </div>
-        </div>
-
-        <div v-if="categorias.length === 0" class="text-center py-12">
-          <i class="pi pi-th-large text-4xl text-white/50 mb-4 block"></i>
-          <p class="text-white/70 text-lg">No hay categorías registradas</p>
-          <p class="text-white/50 text-sm">Crea la primera categoría usando el formulario</p>
-        </div>
-
-        <div v-else class="grid lg:grid-cols-2 xl:grid-cols-3 gap-4">
-          <div
-            v-for="categoria in categorias"
-            :key="categoria.categoriaId"
-            class="glass-category-card group"
-          >
-            <div class="p-6">
-              <div class="flex items-start justify-between mb-4">
-                <div class="flex-1">
-                  <h3 class="text-lg font-semibold text-white mb-1">
-                    {{ categoria.nombreCategoria }}
-                  </h3>
-                  <p class="text-white/60 text-sm">ID: {{ categoria.categoriaId }}</p>
-                </div>
-                <span class="glass-badge">
-                  <i class="pi pi-users mr-1"></i>
-                  {{ categoria.capacidadMaxima }}
-                </span>
-              </div>
-
-              <!-- Pricing Info -->
-              <div class="space-y-2 mb-4">
-                <div class="flex justify-between items-center">
-                  <span class="text-white/70 text-sm">Precio base:</span>
-                  <span class="text-white font-semibold">{{
-                    formatPrice(categoria.precioNormal)
-                  }}</span>
-                </div>
-                <div class="flex justify-between items-center">
-                  <span class="text-white/70 text-sm">Por persona adicional:</span>
-                  <span class="text-white font-semibold">+{{ categoria.porcentajeXPersona }}%</span>
-                </div>
-                <div class="border-t border-white/10 pt-2">
-                  <div class="flex justify-between items-center">
-                    <span class="text-white/70 text-sm">Precio máximo:</span>
-                    <span class="text-white font-bold">
-                      {{ formatPrice(calculateCategoryMaxPrice(categoria)) }}
-                    </span>
-                  </div>
-                </div>
-              </div>
-
-              <!-- Action Buttons -->
-              <div class="grid grid-cols-2 gap-2">
-                <button
-                  @click="startEdit(categoria)"
-                  class="glass-action-button text-blue-400 hover:text-blue-300"
-                >
-                  <i class="pi pi-pencil text-sm"></i>
-                  <span class="text-xs mt-1">Editar</span>
-                </button>
-                <button
-                  @click="deleteCategory(categoria)"
-                  class="glass-action-button text-red-400 hover:text-red-300"
-                >
-                  <i class="pi pi-trash text-sm"></i>
-                  <span class="text-xs mt-1">Eliminar</span>
-                </button>
-              </div>
-            </div>
-          </div>
-        </div>
-      </div>
-    </div>
-  </div>
-</template>
-
-<script setup>
-  import { ref, onMounted, computed } from 'vue'
-  import { useCategoryCreate } from '../composables/useCategoryCreate.js'
-  import CategoryService from '../services/categoryService'
-  import { useAuthStore } from '../store/auth.js'
-
-  // Auth store
-  const authStore = useAuthStore()
-
-  // Composable
-  const {
-    formData,
-    isEditMode,
-    isSubmitting,
-    categorias,
-    isFormValid,
-    isNameDuplicate,
-    resetForm,
-    startEdit,
-    cancelEdit,
-    validateForm,
-    getFormattedData,
-    showSuccess,
-    showError,
-    confirmDelete,
-    formatPrice,
-  } = useCategoryCreate()
-
-  // Computed
-  const averagePrice = computed(() => {
-    if (categorias.value.length === 0) return formatPrice(0)
-    const total = categorias.value.reduce((sum, cat) => sum + cat.precioNormal, 0)
-    return formatPrice(total / categorias.value.length)
-  })
-
-  // Lifecycle
-  onMounted(() => {
-    fetchCategories()
-  })
-
-  // Methods
-  const calculateMaxPrice = () => {
-    const basePrice = parseFloat(formData.value.precioNormal || 0)
-    const percentage = parseFloat(formData.value.porcentajeXPersona || 0)
-    const capacity = parseInt(formData.value.capacidadMaxima || 1)
-    const extraPersons = Math.max(0, capacity - 1)
-
-    return formatPrice(
-      CategoryService.calculatePriceWithPercentage(basePrice, percentage, extraPersons)
-    )
-  }
-
-  const calculateCategoryMaxPrice = (categoria) => {
-    const extraPersons = Math.max(0, categoria.capacidadMaxima - 1)
-    return CategoryService.calculatePriceWithPercentage(
-      categoria.precioNormal,
-      categoria.porcentajeXPersona,
-      extraPersons
-    )
-  }
-
-  // Form submission
-  const submitForm = async () => {
-    if (!validateForm()) return
-
-    isSubmitting.value = true
-
-    try {
-      if (isEditMode.value) {
-        await updateCategory()
-      } else {
-        await createCategory()
-      }
-    } catch (error) {
-      console.error('Error in form submission:', error)
-    } finally {
-      isSubmitting.value = false
-    }
-  }
-
-  // Create category
-  const createCategory = async () => {
-    try {
-      const categoryData = {
-        ...getFormattedData(),
-        institucionId: authStore.institucionID,
-        usuarioId: authStore.auth?.usuarioID,
-      }
-
-      // Validate required auth data
-      if (!categoryData.institucionId || !categoryData.usuarioId) {
-        showError(
-          'No se pudo obtener la información del usuario. Por favor inicia sesión nuevamente.'
-        )
-        return
-      }
-
-      const response = await CategoryService.createCategory(categoryData)
-
-      if (response && response.isSuccess) {
-        showSuccess(response.message || 'Categoría creada exitosamente')
-        resetForm()
-        await fetchCategories()
-      } else {
-        showError(response?.message || 'Error al crear la categoría')
-      }
-    } catch (error) {
-      console.error('Error creating category:', error)
-      showError('Error al crear la categoría')
-    }
-  }
-
-  // Update category
-  const updateCategory = async () => {
-    try {
-      const categoryData = {
-        ...getFormattedData(),
-      }
-
-      const response = await CategoryService.updateCategory(
-        formData.value.categoriaId,
-        categoryData
-      )
-
-      if (response && response.isSuccess) {
-        showSuccess(response.message || 'Categoría actualizada exitosamente')
-        resetForm()
-        await fetchCategories()
-      } else {
-        showError(response?.message || 'Error al actualizar la categoría')
-      }
-    } catch (error) {
-      console.error('Error updating category:', error)
-      showError('Error al actualizar la categoría')
-    }
-  }
-
-  // Delete category
-  const deleteCategory = async (categoria) => {
-    const confirmed = await confirmDelete(categoria)
-    if (!confirmed) return
-
-    try {
-      const response = await CategoryService.deleteCategory(categoria.categoriaId)
-
-      if (response && response.isSuccess) {
-        showSuccess('Categoría eliminada exitosamente')
-        await fetchCategories()
-      } else {
-        showError(response?.message || 'Error al eliminar la categoría')
-      }
-    } catch (error) {
-      console.error('Error deleting category:', error)
-      showError('Error al eliminar la categoría')
-    }
-  }
-
-  // Fetch categories
-  const fetchCategories = async () => {
-    try {
-      const institucionId = authStore.institucionID
-      if (!institucionId) {
-        showError('No se pudo obtener el ID de la institución. Por favor inicia sesión nuevamente.')
-        return
-      }
-
-      const response = await CategoryService.getCategories(institucionId)
-
-      if (response && response.isSuccess && response.data) {
-        categorias.value = response.data
-      } else {
-        showError(response?.message || 'Error al cargar las categorías')
-      }
-    } catch (error) {
-      console.error('Error fetching categories:', error)
-      showError('Error al cargar las categorías')
-    }
-  }
-</script>
-
-<style scoped>
-  .glass-preview-card {
-    @apply bg-white/5 backdrop-blur-sm border border-white/20 rounded-xl p-4;
-    background: rgba(255, 255, 255, 0.05);
-    backdrop-filter: blur(10px);
-  }
-
-  .glass-category-preview {
-    @apply bg-white/10 backdrop-blur-sm border border-white/30 rounded-xl p-4;
-    background: rgba(255, 255, 255, 0.1);
-    backdrop-filter: blur(10px);
-  }
-
-  .glass-category-card {
-    @apply bg-neutral-900/95 backdrop-blur-xl rounded-2xl border border-white/20 shadow-xl hover:shadow-2xl transition-all duration-300 hover:scale-105;
-    background: linear-gradient(135deg, rgba(255, 255, 255, 0.1), rgba(255, 255, 255, 0.05));
-    backdrop-filter: blur(20px);
-  }
-
-  .glass-category-card:hover {
-    border-color: rgba(244, 63, 184, 0.4);
-    box-shadow: 0 12px 40px rgba(244, 63, 184, 0.2);
-  }
-</style>
-
->>>>>>> 8290ecd0
+<template>
+  <div class="min-h-screen bg-gradient-to-br from-slate-900 via-purple-900 to-slate-900 p-6">
+    <!-- Glass Container -->
+    <div class="max-w-7xl mx-auto">
+      <!-- Header -->
+      <div class="glass-card mb-8">
+        <h1 class="text-3xl font-bold text-white lexend-exa mb-2">Gestión de Categorías</h1>
+        <p class="text-white/70">Crear y administrar categorías de habitaciones</p>
+      </div>
+
+      <!-- Main Content Grid -->
+      <div class="grid lg:grid-cols-2 gap-8 mb-8">
+        <!-- Form Section -->
+        <div class="glass-card">
+          <div class="flex items-center justify-between mb-6">
+            <h2 class="text-xl font-bold text-white lexend-exa">
+              {{ isEditMode ? 'Editar Categoría' : 'Nueva Categoría' }}
+            </h2>
+            <div v-if="isEditMode" class="text-sm text-white/70">
+              ID: {{ formData.categoriaId }}
+            </div>
+          </div>
+
+          <form @submit.prevent="submitForm" class="space-y-6">
+            <!-- Category Name -->
+            <div class="space-y-2">
+              <label class="block text-white font-medium text-sm"> Nombre de la Categoría * </label>
+              <input
+                v-model="formData.nombreCategoria"
+                type="text"
+                placeholder="Ej: Suite Presidencial, Habitación Estándar"
+                class="glass-input w-full"
+                :class="{ 'border-red-400': isNameDuplicate && formData.nombreCategoria }"
+                required
+              />
+              <p v-if="isNameDuplicate && formData.nombreCategoria" class="text-red-400 text-sm">
+                Ya existe una categoría con este nombre
+              </p>
+            </div>
+
+            <!-- Price -->
+            <div class="space-y-2">
+              <label class="block text-white font-medium text-sm"> Precio Base * </label>
+              <div class="relative">
+                <span class="absolute left-3 top-1/2 transform -translate-y-1/2 text-white/70"
+                  >$</span
+                >
+                <input
+                  v-model="formData.precioNormal"
+                  type="number"
+                  min="0"
+                  step="0.01"
+                  placeholder="0.00"
+                  class="glass-input w-full pl-8"
+                  required
+                />
+              </div>
+              <p class="text-white/60 text-xs">Precio base por noche</p>
+            </div>
+
+            <!-- Capacity -->
+            <div class="space-y-2">
+              <label class="block text-white font-medium text-sm"> Capacidad Máxima * </label>
+              <div class="relative">
+                <input
+                  v-model="formData.capacidadMaxima"
+                  type="number"
+                  min="1"
+                  max="20"
+                  placeholder="2"
+                  class="glass-input w-full"
+                  required
+                />
+                <span class="absolute right-3 top-1/2 transform -translate-y-1/2 text-white/70">
+                  <i class="pi pi-users text-sm"></i>
+                </span>
+              </div>
+              <p class="text-white/60 text-xs">Número máximo de personas</p>
+            </div>
+
+            <!-- Percentage per person -->
+            <div class="space-y-2">
+              <label class="block text-white font-medium text-sm">
+                Porcentaje por Persona Adicional *
+              </label>
+              <div class="relative">
+                <input
+                  v-model="formData.porcentajeXPersona"
+                  type="number"
+                  min="0"
+                  max="100"
+                  step="0.1"
+                  placeholder="0.0"
+                  class="glass-input w-full pr-8"
+                  required
+                />
+                <span class="absolute right-3 top-1/2 transform -translate-y-1/2 text-white/70"
+                  >%</span
+                >
+              </div>
+              <p class="text-white/60 text-xs">Incremento del precio base por persona adicional</p>
+            </div>
+
+            <!-- Price Calculator -->
+            <div
+              v-if="formData.precioNormal && formData.porcentajeXPersona"
+              class="glass-preview-card"
+            >
+              <h4 class="text-white font-medium text-sm mb-3">
+                <i class="pi pi-calculator mr-2"></i>
+                Calculadora de Precios
+              </h4>
+              <div class="space-y-2">
+                <div class="flex justify-between text-sm">
+                  <span class="text-white/70">1 persona:</span>
+                  <span class="text-white font-medium">{{
+                    formatPrice(parseFloat(formData.precioNormal || 0))
+                  }}</span>
+                </div>
+                <div v-if="formData.capacidadMaxima > 1" class="flex justify-between text-sm">
+                  <span class="text-white/70">{{ formData.capacidadMaxima }} personas:</span>
+                  <span class="text-white font-medium">
+                    {{ calculateMaxPrice() }}
+                  </span>
+                </div>
+              </div>
+            </div>
+
+            <!-- Action Buttons -->
+            <div class="flex gap-3 pt-4">
+              <button
+                type="submit"
+                :disabled="!isFormValid || isSubmitting || isNameDuplicate"
+                class="flex-1 glass-button-primary py-3 px-6 rounded-xl font-medium transition-all duration-300 hover:scale-105 disabled:opacity-50 disabled:cursor-not-allowed disabled:hover:scale-100"
+              >
+                <i v-if="isSubmitting" class="pi pi-spin pi-spinner mr-2"></i>
+                {{ isEditMode ? 'Actualizar Categoría' : 'Crear Categoría' }}
+              </button>
+              <button
+                v-if="isEditMode"
+                @click.prevent="cancelEdit"
+                type="button"
+                class="glass-button py-3 px-6 rounded-xl font-medium transition-all duration-300 hover:scale-105"
+              >
+                Cancelar
+              </button>
+            </div>
+          </form>
+        </div>
+
+        <!-- Summary Section -->
+        <div class="space-y-6">
+          <!-- Form Preview -->
+          <div class="glass-card">
+            <h3 class="text-lg font-bold text-white lexend-exa mb-4">Vista Previa</h3>
+            <div class="space-y-4">
+              <!-- Category Preview Card -->
+              <div class="glass-category-preview">
+                <div class="flex items-start justify-between">
+                  <div class="flex-1">
+                    <h4 class="text-white font-semibold text-lg">
+                      {{ formData.nombreCategoria || 'Nombre de la categoría' }}
+                    </h4>
+                    <p class="text-white/70 text-sm mt-1">
+                      {{ formData.capacidadMaxima || 0 }} persona{{
+                        (formData.capacidadMaxima || 0) !== '1' ? 's' : ''
+                      }}
+                      máximo
+                    </p>
+                  </div>
+                  <div class="text-right">
+                    <div class="text-xl font-bold text-white">
+                      {{ formatPrice(parseFloat(formData.precioNormal || 0)) }}
+                    </div>
+                    <div class="text-white/70 text-sm">
+                      +{{ formData.porcentajeXPersona || 0 }}% por persona
+                    </div>
+                  </div>
+                </div>
+              </div>
+            </div>
+          </div>
+
+          <!-- Statistics -->
+          <div class="glass-card">
+            <h3 class="text-lg font-bold text-white lexend-exa mb-4">Estadísticas</h3>
+            <div class="grid grid-cols-2 gap-4">
+              <div class="text-center">
+                <div class="text-2xl font-bold text-white">{{ categorias.length }}</div>
+                <div class="text-white/70 text-sm">Categorías Totales</div>
+              </div>
+              <div class="text-center">
+                <div class="text-2xl font-bold text-white">{{ averagePrice }}</div>
+                <div class="text-white/70 text-sm">Precio Promedio</div>
+              </div>
+            </div>
+          </div>
+        </div>
+      </div>
+
+      <!-- Categories List -->
+      <div class="glass-card">
+        <div class="flex items-center justify-between mb-6">
+          <h2 class="text-xl text-white lexend-exa font-bold">
+            Categorías Registradas ({{ categorias.length }})
+          </h2>
+          <div class="text-sm text-white/70">
+            Total: {{ categorias.length }} categoría{{ categorias.length !== 1 ? 's' : '' }}
+          </div>
+        </div>
+
+        <div v-if="categorias.length === 0" class="text-center py-12">
+          <i class="pi pi-th-large text-4xl text-white/50 mb-4 block"></i>
+          <p class="text-white/70 text-lg">No hay categorías registradas</p>
+          <p class="text-white/50 text-sm">Crea la primera categoría usando el formulario</p>
+        </div>
+
+        <div v-else class="grid lg:grid-cols-2 xl:grid-cols-3 gap-4">
+          <div
+            v-for="categoria in categorias"
+            :key="categoria.categoriaId"
+            class="glass-category-card group"
+          >
+            <div class="p-6">
+              <div class="flex items-start justify-between mb-4">
+                <div class="flex-1">
+                  <h3 class="text-lg font-semibold text-white mb-1">
+                    {{ categoria.nombreCategoria }}
+                  </h3>
+                  <p class="text-white/60 text-sm">ID: {{ categoria.categoriaId }}</p>
+                </div>
+                <span class="glass-badge">
+                  <i class="pi pi-users mr-1"></i>
+                  {{ categoria.capacidadMaxima }}
+                </span>
+              </div>
+
+              <!-- Pricing Info -->
+              <div class="space-y-2 mb-4">
+                <div class="flex justify-between items-center">
+                  <span class="text-white/70 text-sm">Precio base:</span>
+                  <span class="text-white font-semibold">{{
+                    formatPrice(categoria.precioNormal)
+                  }}</span>
+                </div>
+                <div class="flex justify-between items-center">
+                  <span class="text-white/70 text-sm">Por persona adicional:</span>
+                  <span class="text-white font-semibold">+{{ categoria.porcentajeXPersona }}%</span>
+                </div>
+                <div class="border-t border-white/10 pt-2">
+                  <div class="flex justify-between items-center">
+                    <span class="text-white/70 text-sm">Precio máximo:</span>
+                    <span class="text-white font-bold">
+                      {{ formatPrice(calculateCategoryMaxPrice(categoria)) }}
+                    </span>
+                  </div>
+                </div>
+              </div>
+
+              <!-- Action Buttons -->
+              <div class="grid grid-cols-2 gap-2">
+                <button
+                  @click="startEdit(categoria)"
+                  class="glass-action-button text-blue-400 hover:text-blue-300"
+                >
+                  <i class="pi pi-pencil text-sm"></i>
+                  <span class="text-xs mt-1">Editar</span>
+                </button>
+                <button
+                  @click="deleteCategory(categoria)"
+                  class="glass-action-button text-red-400 hover:text-red-300"
+                >
+                  <i class="pi pi-trash text-sm"></i>
+                  <span class="text-xs mt-1">Eliminar</span>
+                </button>
+              </div>
+            </div>
+          </div>
+        </div>
+      </div>
+    </div>
+  </div>
+</template>
+
+<script setup>
+  import { ref, onMounted, computed } from 'vue'
+  import { useCategoryCreate } from '../composables/useCategoryCreate.js'
+  import CategoryService from '../services/categoryService'
+  import { useAuthStore } from '../store/auth.js'
+
+  // Auth store
+  const authStore = useAuthStore()
+
+  // Composable
+  const {
+    formData,
+    isEditMode,
+    isSubmitting,
+    categorias,
+    isFormValid,
+    isNameDuplicate,
+    resetForm,
+    startEdit,
+    cancelEdit,
+    validateForm,
+    getFormattedData,
+    showSuccess,
+    showError,
+    confirmDelete,
+    formatPrice,
+  } = useCategoryCreate()
+
+  // Computed
+  const averagePrice = computed(() => {
+    if (categorias.value.length === 0) return formatPrice(0)
+    const total = categorias.value.reduce((sum, cat) => sum + cat.precioNormal, 0)
+    return formatPrice(total / categorias.value.length)
+  })
+
+  // Lifecycle
+  onMounted(() => {
+    fetchCategories()
+  })
+
+  // Methods
+  const calculateMaxPrice = () => {
+    const basePrice = parseFloat(formData.value.precioNormal || 0)
+    const percentage = parseFloat(formData.value.porcentajeXPersona || 0)
+    const capacity = parseInt(formData.value.capacidadMaxima || 1)
+    const extraPersons = Math.max(0, capacity - 1)
+
+    return formatPrice(
+      CategoryService.calculatePriceWithPercentage(basePrice, percentage, extraPersons)
+    )
+  }
+
+  const calculateCategoryMaxPrice = (categoria) => {
+    const extraPersons = Math.max(0, categoria.capacidadMaxima - 1)
+    return CategoryService.calculatePriceWithPercentage(
+      categoria.precioNormal,
+      categoria.porcentajeXPersona,
+      extraPersons
+    )
+  }
+
+  // Form submission
+  const submitForm = async () => {
+    if (!validateForm()) return
+
+    isSubmitting.value = true
+
+    try {
+      if (isEditMode.value) {
+        await updateCategory()
+      } else {
+        await createCategory()
+      }
+    } catch (error) {
+      console.error('Error in form submission:', error)
+    } finally {
+      isSubmitting.value = false
+    }
+  }
+
+  // Create category
+  const createCategory = async () => {
+    try {
+      const categoryData = {
+        ...getFormattedData(),
+        institucionId: authStore.institucionID,
+        usuarioId: authStore.auth?.usuarioID,
+      }
+
+      // Validate required auth data
+      if (!categoryData.institucionId || !categoryData.usuarioId) {
+        showError(
+          'No se pudo obtener la información del usuario. Por favor inicia sesión nuevamente.'
+        )
+        return
+      }
+
+      const response = await CategoryService.createCategory(categoryData)
+
+      if (response && response.isSuccess) {
+        showSuccess(response.message || 'Categoría creada exitosamente')
+        resetForm()
+        await fetchCategories()
+      } else {
+        showError(response?.message || 'Error al crear la categoría')
+      }
+    } catch (error) {
+      console.error('Error creating category:', error)
+      showError('Error al crear la categoría')
+    }
+  }
+
+  // Update category
+  const updateCategory = async () => {
+    try {
+      const categoryData = {
+        ...getFormattedData(),
+      }
+
+      const response = await CategoryService.updateCategory(
+        formData.value.categoriaId,
+        categoryData
+      )
+
+      if (response && response.isSuccess) {
+        showSuccess(response.message || 'Categoría actualizada exitosamente')
+        resetForm()
+        await fetchCategories()
+      } else {
+        showError(response?.message || 'Error al actualizar la categoría')
+      }
+    } catch (error) {
+      console.error('Error updating category:', error)
+      showError('Error al actualizar la categoría')
+    }
+  }
+
+  // Delete category
+  const deleteCategory = async (categoria) => {
+    const confirmed = await confirmDelete(categoria)
+    if (!confirmed) return
+
+    try {
+      const response = await CategoryService.deleteCategory(categoria.categoriaId)
+
+      if (response && response.isSuccess) {
+        showSuccess('Categoría eliminada exitosamente')
+        await fetchCategories()
+      } else {
+        showError(response?.message || 'Error al eliminar la categoría')
+      }
+    } catch (error) {
+      console.error('Error deleting category:', error)
+      showError('Error al eliminar la categoría')
+    }
+  }
+
+  // Fetch categories
+  const fetchCategories = async () => {
+    try {
+      const institucionId = authStore.institucionID
+      if (!institucionId) {
+        showError('No se pudo obtener el ID de la institución. Por favor inicia sesión nuevamente.')
+        return
+      }
+
+      const response = await CategoryService.getCategories(institucionId)
+
+      if (response && response.isSuccess && response.data) {
+        categorias.value = response.data
+      } else {
+        showError(response?.message || 'Error al cargar las categorías')
+      }
+    } catch (error) {
+      console.error('Error fetching categories:', error)
+      showError('Error al cargar las categorías')
+    }
+  }
+</script>
+
+<style scoped>
+  .glass-preview-card {
+    @apply bg-white/5 backdrop-blur-sm border border-white/20 rounded-xl p-4;
+    background: rgba(255, 255, 255, 0.05);
+    backdrop-filter: blur(10px);
+  }
+
+  .glass-category-preview {
+    @apply bg-white/10 backdrop-blur-sm border border-white/30 rounded-xl p-4;
+    background: rgba(255, 255, 255, 0.1);
+    backdrop-filter: blur(10px);
+  }
+
+  .glass-category-card {
+    @apply bg-neutral-900/95 backdrop-blur-xl rounded-2xl border border-white/20 shadow-xl hover:shadow-2xl transition-all duration-300 hover:scale-105;
+    background: linear-gradient(135deg, rgba(255, 255, 255, 0.1), rgba(255, 255, 255, 0.05));
+    backdrop-filter: blur(20px);
+  }
+
+  .glass-category-card:hover {
+    border-color: rgba(244, 63, 184, 0.4);
+    box-shadow: 0 12px 40px rgba(244, 63, 184, 0.2);
+  }
+</style>
+