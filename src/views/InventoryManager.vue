--- conflicted
+++ resolved
@@ -1,1000 +1,850 @@
-<<<<<<< HEAD
-<template>
-  <div class="inventory-container p-4">
-    <h2 class="text-lg font-bold text-white text-center mb-4">Inventory Management</h2>
-    <input type="text" v-model="keyword"
-          class="focus:ring-purple-500 border-2 w-full focus hover:shadow-lg hover:shadow-purple-500/50 border-purple-200 rounded-3xl transition-colors mb-4 "
-          placeholder="Buscar productos" />
-    <div v-if="isLoading" class="text-gray-600">Loading inventory...</div>
-    <div v-else class="inventory-list grid grid-cols-1 md:grid-cols-2 gap-4">
-      <div
-        v-for="item in computedinventory"
-        :key="item.articuloId"
-        class="inventory-item bg-white p-4 shadow rounded-lg flex justify-between items-center"
-      >
-        <div>
-          <h3 class="font-semibold text-gray-700">{{ item.articulo.nombreArticulo }}</h3>
-          <p class="text-sm text-gray-500">Current Stock: {{ item.cantidad }}</p>
-        </div>
-        <div class="flex items-center space-x-2">
-          <input
-            v-model.number="item.newStock"
-            type="number"
-            min="0"
-            class="w-16 p-1 border rounded-lg text-center text-gray-700"
-            placeholder="Qty"
-          />
-          <button
-            @click="updateStock(item.inventarioId, item.newStock)"
-            class="bg-blue-500 text-white px-3 py-1 rounded-lg hover:bg-blue-600"
-          >
-            Update
-          </button>
-        </div>
-      </div>
-    </div>
-    <!-- Main inventory container -->
-  </div>
-
-  <!-- "Actualizar" button always fixed at the bottom-right of the screen -->
-  <button
-    @click="actualizarInventario"
-    class="fixed bottom-6 right-6 bg-green-500 text-white px-4 py-2 rounded-lg shadow-lg hover:bg-green-700"
-  >
-    Actualizar
-  </button>
-</template>
-
-<script setup>
-import { onMounted, ref,computed } from 'vue';
-import axiosClient from '../axiosClient';
-import { useAuthStore } from '../store/auth.js'; // Import the auth store
-
-const authStore = useAuthStore();
-
-const inventory = ref([]);
-const isLoading = ref(true);
-
-const keyword = ref("");
-
-const computedinventory = computed(() => inventory.value.filter(i => i.articulo.nombreArticulo.toLowerCase().includes(keyword.value.toLowerCase())))
-
-// Fetch all inventory items
-const fetchInventory = async () => {
-  const institucionID = authStore.institucionID;
-  if (institucionID == null) {
-  console.warn('InstitucionID is not available.  Please ensure the user is logged in.');
-  return; }
-  try {
-    const response = await axiosClient.get(`/GetInventarioGeneral?InstitucionID=${institucionID}`);
-    if (response.data && response.data.data) {
-      inventory.value = response.data.data.map((item) => ({
-        ...item,
-        newStock: item.cantidad, // Initialize editable stock quantity
-      }));
-    }
-  } catch (error) {
-    console.error('Error fetching inventory:', error);
-  } finally {
-    isLoading.value = false;
-  }
-};
-
-// Update stock quantity
-const updateStock = async (itemId, newStock) => {
-  try {
-    await axiosClient.put('/UpdateStockGeneral', [
-      {
-        inventarioId: itemId,
-        cantidad: newStock,
-      },
-    ]);
-
-    // Refresh inventory list after updating stock
-    await fetchInventory();
-  } catch (error) {
-    console.error('Error updating stock:', error);
-  }
-};
-
-// Call /CoordinarInventarioGeneral
-const actualizarInventario = async () => {
-  const institucionID = authStore.institucionID;
-  if (institucionID == null) {
-  console.warn('InstitucionID is not available.  Please ensure the user is logged in.');
-  return; }
-  try {
-    isLoading.value = true;
-    await axiosClient.get(`/CoordinarInventarioGeneral?InstitucionID=${institucionID}`);
-    await fetchInventory(); // Refresh inventory after coordinating
-    console.log('Inventario coordinado con éxito.');
-  } catch (error) {
-    console.error('Error al coordinar inventario:', error);
-  } finally {
-    isLoading.value = false;
-  }
-};
-
-// Fetch inventory on mount
-onMounted(fetchInventory);
-</script>
-
-<style scoped>
-.inventory-container {
-  max-width: 800px;
-  margin: auto;
-}
-
-.inventory-list {
-  display: grid;
-  gap: 1rem;
-}
-
-.inventory-item {
-  display: flex;
-  justify-content: space-between;
-  align-items: center;
-}
-
-button {
-  transition: background-color 0.3s ease;
-}
-
-/* Styles for the fixed "Actualizar" button */
-.fixed {
-  position: fixed;
-  z-index: 1000;
-}
-</style>
-=======
-<template>
-  <div
-    class="min-h-screen bg-gradient-to-br from-neutral-900 via-neutral-800 to-neutral-900 p-4 lg:p-6"
-  >
-    <!-- Header Section -->
-    <div class="glass-container mb-6 p-6 transform hover:scale-[1.02] transition-all duration-300">
-      <div
-        class="flex flex-col lg:flex-row lg:items-center lg:justify-between space-y-4 lg:space-y-0"
-      >
-        <div class="text-center lg:text-left">
-          <div class="flex items-center justify-center lg:justify-start mb-2">
-            <div class="bg-gradient-to-r from-primary-400 to-accent-400 p-3 rounded-full mr-3">
-              <i class="pi pi-warehouse text-white text-2xl"></i>
-            </div>
-            <h1 class="text-3xl lg:text-4xl font-bold text-white">📦 Gestión de Inventario</h1>
-          </div>
-          <p class="text-gray-300 text-lg">
-            Controla y actualiza tu stock de manera fácil y eficiente 🎯
-          </p>
-        </div>
-
-        <!-- Quick Stats -->
-        <div class="glass-card p-4">
-          <div class="grid grid-cols-3 gap-4 text-center">
-            <div class="transform hover:scale-110 transition-transform duration-200">
-              <div
-                class="bg-gradient-to-r from-primary-400 to-primary-500 text-white p-3 rounded-full mx-auto w-12 h-12 flex items-center justify-center mb-2"
-              >
-                <span class="font-bold text-lg">{{ totalItems }}</span>
-              </div>
-              <p class="text-xs text-gray-300">Productos</p>
-            </div>
-            <div class="transform hover:scale-110 transition-transform duration-200">
-              <div
-                class="bg-gradient-to-r from-secondary-400 to-secondary-500 text-white p-3 rounded-full mx-auto w-12 h-12 flex items-center justify-center mb-2"
-              >
-                <span class="font-bold text-lg">{{ totalStock }}</span>
-              </div>
-              <p class="text-xs text-gray-300">Stock Total</p>
-            </div>
-            <div class="transform hover:scale-110 transition-transform duration-200">
-              <div
-                class="bg-gradient-to-r from-accent-400 to-accent-500 text-white p-3 rounded-full mx-auto w-12 h-12 flex items-center justify-center mb-2"
-              >
-                <span class="font-bold text-lg">{{ lowStockCount }}</span>
-              </div>
-              <p class="text-xs text-gray-300">Stock Bajo</p>
-            </div>
-          </div>
-        </div>
-      </div>
-    </div>
-
-    <!-- Search and Filter Section -->
-    <div class="glass-container mb-6 p-6">
-      <div class="flex items-center mb-4">
-        <i class="pi pi-search text-accent-400 text-xl mr-2"></i>
-        <h3 class="text-xl font-bold text-white">🔍 Buscar productos en inventario</h3>
-      </div>
-
-      <div class="grid grid-cols-1 md:grid-cols-4 gap-4">
-        <!-- Search -->
-        <div class="md:col-span-2 relative">
-          <i class="pi pi-search absolute left-4 top-4 text-gray-400"></i>
-          <input
-            v-model="keyword"
-            type="text"
-            class="glass-input w-full pl-12 pr-4 py-3"
-            placeholder="🔎 Buscar por nombre..."
-          />
-          <div v-if="keyword" class="absolute right-4 top-4">
-            <button @click="keyword = ''" class="text-gray-400 hover:text-white transition-colors">
-              <i class="pi pi-times"></i>
-            </button>
-          </div>
-        </div>
-
-        <!-- Stock Filter -->
-        <select v-model="stockFilter" class="glass-input px-4 py-3">
-          <option value="all">📦 Todo el stock</option>
-          <option value="low">⚠️ Stock bajo</option>
-          <option value="empty">🚫 Sin stock</option>
-          <option value="good">✅ Stock bueno</option>
-        </select>
-
-        <!-- Sort -->
-        <select v-model="sortBy" class="glass-input px-4 py-3">
-          <option value="name">🔤 Por nombre</option>
-          <option value="stock-asc">📈 Stock menor</option>
-          <option value="stock-desc">📉 Stock mayor</option>
-        </select>
-      </div>
-
-      <!-- Quick Actions -->
-      <div class="flex flex-wrap gap-2 mt-4">
-        <span class="text-gray-300 text-sm">Acciones rápidas:</span>
-        <button
-          @click="showBulkEdit = !showBulkEdit"
-          class="glass-button px-3 py-1 text-sm text-white hover:bg-white/20 transform hover:scale-105 transition-all"
-          :class="{ 'bg-primary-500/50': showBulkEdit }"
-        >
-          ⚡ Edición masiva
-        </button>
-        <button
-          @click="stockFilter = 'low'"
-          class="glass-button px-3 py-1 text-sm text-white hover:bg-white/20 transform hover:scale-105 transition-all"
-          :class="{ 'bg-yellow-500/50': stockFilter === 'low' }"
-        >
-          ⚠️ Ver stock bajo
-        </button>
-        <button
-          @click="refreshInventory"
-          :disabled="isLoading"
-          class="glass-button px-3 py-1 text-sm text-white hover:bg-white/20 transform hover:scale-105 transition-all disabled:opacity-50"
-        >
-          <i :class="isLoading ? 'pi pi-spinner pi-spin' : 'pi pi-refresh'" class="mr-1"></i>
-          Actualizar
-        </button>
-      </div>
-    </div>
-
-    <!-- Bulk Edit Panel -->
-    <div v-if="showBulkEdit" class="glass-container mb-6 p-6">
-      <div class="flex items-center justify-between mb-4">
-        <div class="flex items-center">
-          <i class="pi pi-cog text-primary-400 text-xl mr-2"></i>
-          <h3 class="text-xl font-bold text-white">⚡ Edición Masiva</h3>
-        </div>
-        <button
-          @click="showBulkEdit = false"
-          class="glass-button px-3 py-2 text-white hover:text-gray-300"
-        >
-          <i class="pi pi-times"></i>
-        </button>
-      </div>
-
-      <div class="grid grid-cols-1 md:grid-cols-3 gap-4">
-        <div class="glass-card p-4">
-          <label class="block text-white font-semibold mb-2">💯 Establecer cantidad fija</label>
-          <div class="flex space-x-2">
-            <input
-              v-model.number="bulkAmount"
-              type="number"
-              min="0"
-              class="glass-input flex-1 px-3 py-2"
-              placeholder="Cantidad"
-            />
-            <button
-              @click="applyBulkAction('set')"
-              class="glass-button px-4 py-2 text-white hover:bg-white/20"
-            >
-              Aplicar
-            </button>
-          </div>
-        </div>
-
-        <div class="glass-card p-4">
-          <label class="block text-white font-semibold mb-2">➕ Agregar al stock</label>
-          <div class="flex space-x-2">
-            <input
-              v-model.number="bulkAmount"
-              type="number"
-              min="0"
-              class="glass-input flex-1 px-3 py-2"
-              placeholder="Cantidad"
-            />
-            <button
-              @click="applyBulkAction('add')"
-              class="glass-button px-4 py-2 text-white hover:bg-white/20"
-            >
-              Agregar
-            </button>
-          </div>
-        </div>
-
-        <div class="glass-card p-4">
-          <label class="block text-white font-semibold mb-2">🗑️ Resetear a cero</label>
-          <button
-            @click="applyBulkAction('reset')"
-            class="w-full glass-button py-2 text-white hover:text-red-300"
-          >
-            <i class="pi pi-refresh mr-2"></i>
-            Resetear Todo
-          </button>
-        </div>
-      </div>
-    </div>
-
-    <!-- Inventory Grid -->
-    <div class="glass-container p-6">
-      <div class="flex items-center justify-between mb-6">
-        <div class="flex items-center">
-          <i class="pi pi-list text-primary-400 text-xl mr-2"></i>
-          <h3 class="text-xl font-bold text-white">
-            {{
-              filteredInventory.length > 0
-                ? `📋 ${filteredInventory.length} productos en inventario`
-                : '📦 Tu inventario'
-            }}
-          </h3>
-        </div>
-
-        <div v-if="hasChanges" class="glass-card px-3 py-1">
-          <span class="text-yellow-400 text-sm font-semibold flex items-center">
-            <i class="pi pi-exclamation-triangle mr-1"></i>
-            {{ pendingChanges }} cambios pendientes
-          </span>
-        </div>
-      </div>
-
-      <!-- Loading State -->
-      <div v-if="isLoading" class="text-center py-16">
-        <div class="glass-card max-w-md mx-auto p-8">
-          <div
-            class="bg-gradient-to-r from-primary-400 to-accent-400 p-6 rounded-full mx-auto w-24 h-24 flex items-center justify-center mb-4"
-          >
-            <i class="pi pi-spinner pi-spin text-white text-4xl"></i>
-          </div>
-          <h3 class="text-xl text-white font-bold mb-2">🔄 Cargando inventario...</h3>
-          <p class="text-gray-300">Obteniendo la información más reciente</p>
-        </div>
-      </div>
-
-      <!-- Inventory Items -->
-      <div v-else class="grid grid-cols-1 md:grid-cols-2 lg:grid-cols-3 gap-6">
-        <div
-          v-for="item in filteredInventory"
-          :key="item.inventoryId || item.inventarioId"
-          class="glass-card p-4 hover:bg-white/15 transition-all duration-300 group transform hover:scale-105"
-          :class="{
-            'border-red-500/50': item.cantidad === 0,
-            'border-yellow-500/50': item.cantidad > 0 && item.cantidad <= 5,
-            'border-green-500/50': item.cantidad > 5,
-          }"
-        >
-          <!-- Product Header -->
-          <div class="flex items-start justify-between mb-4">
-            <div class="flex-1">
-              <h4 class="text-white font-semibold text-lg mb-1 line-clamp-2">
-                {{ item.articuloNombre || item.articulo?.nombreArticulo || 'Producto sin nombre' }}
-              </h4>
-              <div class="flex items-center space-x-2">
-                <span
-                  class="px-2 py-1 rounded-full text-xs font-medium"
-                  :class="getStockStatusClass(item.cantidad)"
-                >
-                  {{ getStockStatus(item.cantidad) }}
-                </span>
-              </div>
-            </div>
-            <div class="text-right">
-              <p class="text-2xl font-bold" :class="getStockTextColor(item.cantidad)">
-                {{ item.cantidad }}
-              </p>
-              <p class="text-xs text-gray-400">unidades</p>
-            </div>
-          </div>
-
-          <!-- Stock Management -->
-          <div class="space-y-3">
-            <!-- Current vs New Stock -->
-            <div class="glass-card p-3 bg-white/5">
-              <div class="flex items-center justify-between mb-2">
-                <span class="text-gray-300 text-sm">Stock actual:</span>
-                <span class="text-white font-semibold">{{ item.cantidad }}</span>
-              </div>
-              <div class="flex items-center justify-between">
-                <span class="text-gray-300 text-sm">Nuevo stock:</span>
-                <div class="flex items-center space-x-2">
-                  <button
-                    @click="decrementStock(item)"
-                    class="glass-button w-8 h-8 flex items-center justify-center text-white hover:text-red-300"
-                  >
-                    <i class="pi pi-minus text-xs"></i>
-                  </button>
-                  <input
-                    v-model.number="item.newStock"
-                    type="number"
-                    min="0"
-                    class="glass-input w-16 px-2 py-1 text-center text-white"
-                    @input="markAsChanged(item)"
-                  />
-                  <button
-                    @click="incrementStock(item)"
-                    class="glass-button w-8 h-8 flex items-center justify-center text-white hover:text-green-300"
-                  >
-                    <i class="pi pi-plus text-xs"></i>
-                  </button>
-                </div>
-              </div>
-            </div>
-
-            <!-- Quick Actions -->
-            <div class="flex space-x-2">
-              <button
-                @click="
-                  () => {
-                    item.newStock = 0
-                    markAsChanged(item)
-                  }
-                "
-                class="flex-1 glass-button py-2 text-white hover:text-red-300 text-sm"
-              >
-                <i class="pi pi-ban mr-1"></i>
-                Vaciar
-              </button>
-              <button
-                @click="
-                  () => {
-                    item.newStock = 10
-                    markAsChanged(item)
-                  }
-                "
-                class="flex-1 glass-button py-2 text-white hover:text-blue-300 text-sm"
-              >
-                <i class="pi pi-plus mr-1"></i>
-                Stock +10
-              </button>
-              <button
-                @click="updateSingleItem(item)"
-                :disabled="!hasItemChanged(item) || isUpdating"
-                class="flex-1 glass-button py-2 text-white hover:text-green-300 text-sm disabled:opacity-50"
-                :class="{ 'bg-green-500/30': hasItemChanged(item) }"
-              >
-                <i :class="isUpdating ? 'pi pi-spinner pi-spin' : 'pi pi-check'" class="mr-1"></i>
-                {{ hasItemChanged(item) ? 'Guardar' : 'OK' }}
-              </button>
-            </div>
-          </div>
-
-          <!-- Change Indicator -->
-          <div
-            v-if="hasItemChanged(item)"
-            class="mt-3 p-2 bg-yellow-500/20 rounded-lg border border-yellow-500/30"
-          >
-            <p class="text-yellow-300 text-xs flex items-center">
-              <i class="pi pi-exclamation-triangle mr-1"></i>
-              Cambio de {{ item.cantidad }} → {{ item.newStock }} pendiente
-            </p>
-          </div>
-        </div>
-      </div>
-
-      <!-- Empty State -->
-      <div v-if="!isLoading && filteredInventory.length === 0" class="text-center py-16">
-        <div class="glass-card max-w-md mx-auto p-8">
-          <div class="mb-6">
-            <div
-              class="bg-gradient-to-r from-primary-400 to-accent-400 p-6 rounded-full mx-auto w-24 h-24 flex items-center justify-center mb-4"
-            >
-              <i class="pi pi-inbox text-white text-4xl"></i>
-            </div>
-            <h3 class="text-2xl text-white font-bold mb-2">
-              {{ keyword ? '🔍 ¡No encontramos productos!' : '📦 ¡Inventario vacío!' }}
-            </h3>
-            <p class="text-gray-300 mb-6">
-              {{
-                keyword
-                  ? 'Intenta con otros términos de búsqueda o ajusta los filtros'
-                  : 'Parece que no hay productos en el inventario aún'
-              }}
-            </p>
-          </div>
-
-          <button
-            v-if="keyword"
-            @click="
-              () => {
-                keyword = ''
-                stockFilter = 'all'
-              }
-            "
-            class="glass-button text-white py-3 px-6 hover:bg-white/20 transform hover:scale-105 transition-all"
-          >
-            <i class="pi pi-refresh mr-2"></i>
-            🔄 Limpiar filtros
-          </button>
-
-          <button
-            v-else
-            @click="refreshInventory"
-            class="bg-gradient-to-r from-primary-400 to-accent-400 hover:from-primary-500 hover:to-accent-500 text-white font-bold py-3 px-6 rounded-lg transform hover:scale-105 transition-all duration-300"
-          >
-            <i class="pi pi-refresh mr-2"></i>
-            🔄 Actualizar inventario
-          </button>
-        </div>
-      </div>
-    </div>
-
-    <!-- Floating Action Buttons -->
-    <div class="fixed bottom-6 right-6 flex flex-col space-y-3">
-      <!-- Save All Changes -->
-      <button
-        v-if="hasChanges"
-        @click="saveAllChanges"
-        :disabled="isUpdating"
-        class="bg-gradient-to-r from-green-400 to-green-500 hover:from-green-500 hover:to-green-600 text-white font-bold py-3 px-6 rounded-full shadow-lg transform hover:scale-105 transition-all duration-300 disabled:opacity-50"
-      >
-        <i :class="isUpdating ? 'pi pi-spinner pi-spin' : 'pi pi-save'" class="mr-2"></i>
-        💾 Guardar Todo ({{ pendingChanges }})
-      </button>
-
-      <!-- Sync Inventory -->
-      <button
-        @click="actualizarInventario"
-        :disabled="isLoading"
-        class="bg-gradient-to-r from-primary-400 to-accent-400 hover:from-primary-500 hover:to-accent-500 text-white font-bold py-3 px-6 rounded-full shadow-lg transform hover:scale-105 transition-all duration-300 disabled:opacity-50"
-      >
-        <i :class="isLoading ? 'pi pi-spinner pi-spin' : 'pi pi-sync'" class="mr-2"></i>
-        🔄 Sincronizar
-      </button>
-    </div>
-
-    <!-- Toast for notifications -->
-    <Toast />
-    <ConfirmDialog />
-  </div>
-</template>
-
-<script setup>
-  import { ref, computed, onMounted } from 'vue'
-  import { useToast } from 'primevue/usetoast'
-  import { useConfirm } from 'primevue/useconfirm'
-  import axiosClient from '../axiosClient'
-  import { useAuthStore } from '../store/auth.js'
-  import { useGeneralInventory } from '../composables/useRoomInventory'
-  import { useGlobalAlerts } from '../composables/useInventoryAlerts'
-  import Toast from 'primevue/toast'
-  import ConfirmDialog from 'primevue/confirmdialog'
-
-  // Composables
-  const toast = useToast()
-  const confirm = useConfirm()
-  const authStore = useAuthStore()
-
-  // New V1 composables
-  const generalInventory = useGeneralInventory()
-  const globalAlerts = useGlobalAlerts()
-
-  // State (keeping existing for compatibility)
-  const inventory = ref([])
-  const isLoading = ref(true)
-  const isUpdating = ref(false)
-  const keyword = ref('')
-  const stockFilter = ref('all')
-  const sortBy = ref('name')
-  const showBulkEdit = ref(false)
-  const bulkAmount = ref(10)
-  const changedItems = ref(new Set())
-
-  const totalItems = computed(() => {
-    return generalInventory.inventory.value?.length || 0
-  })
-
-  const totalStock = computed(() => {
-    const items =
-      generalInventory.inventory.value?.length > 0
-        ? generalInventory.inventory.value
-        : inventory.value
-
-    if (!items || !Array.isArray(items)) return 0
-    return items.reduce((sum, item) => sum + (item.cantidad || 0), 0)
-  })
-
-  const lowStockCount = computed(() => {
-    const items =
-      generalInventory.inventory.value?.length > 0
-        ? generalInventory.inventory.value
-        : inventory.value
-
-    if (!items || !Array.isArray(items)) return 0
-    return items.filter((item) => item.cantidad <= 5 && item.cantidad > 0).length
-  })
-
-  const filteredInventory = computed(() => {
-    // Use V1 data if available, fallback to legacy
-    const items =
-      generalInventory.inventory.value?.length > 0
-        ? generalInventory.inventory.value
-        : inventory.value
-
-    if (!items || !Array.isArray(items)) return []
-
-    let filtered = [...items]
-
-    // Search filter
-    if (keyword.value) {
-      const term = keyword.value.toLowerCase()
-      filtered = filtered.filter((item) => {
-        // Support both V1 and legacy structure
-        const itemName = item.articuloNombre || item.articulo?.nombreArticulo || ''
-        return itemName.toLowerCase().includes(term)
-      })
-    }
-
-    // Stock filter
-    switch (stockFilter.value) {
-      case 'low':
-        filtered = filtered.filter((item) => item.cantidad <= 5 && item.cantidad > 0)
-        break
-      case 'empty':
-        filtered = filtered.filter((item) => item.cantidad === 0)
-        break
-      case 'good':
-        filtered = filtered.filter((item) => item.cantidad > 5)
-        break
-    }
-
-    // Sort
-    filtered.sort((a, b) => {
-      switch (sortBy.value) {
-        case 'stock-asc':
-          return a.cantidad - b.cantidad
-        case 'stock-desc':
-          return b.cantidad - a.cantidad
-        case 'name':
-        default:
-          const nameA = a.articuloNombre || a.articulo?.nombreArticulo || ''
-          const nameB = b.articuloNombre || b.articulo?.nombreArticulo || ''
-          return nameA.localeCompare(nameB)
-      }
-    })
-
-    return filtered
-  })
-
-  const hasChanges = computed(() => changedItems.value.size > 0)
-  const pendingChanges = computed(() => changedItems.value.size)
-
-  // Methods
-  const showSuccess = (message) => {
-    toast.add({
-      severity: 'success',
-      summary: 'Éxito',
-      detail: message,
-      life: 5000,
-    })
-  }
-
-  const showError = (message) => {
-    toast.add({
-      severity: 'error',
-      summary: 'Error',
-      detail: message,
-      life: 5000,
-    })
-  }
-
-  const showInfo = (message) => {
-    toast.add({
-      severity: 'info',
-      summary: 'Información',
-      detail: message,
-      life: 5000,
-    })
-  }
-
-  const getStockStatus = (cantidad) => {
-    if (cantidad === 0) return '🚫 Sin stock'
-    if (cantidad <= 5) return '⚠️ Stock bajo'
-    return '✅ Stock bueno'
-  }
-
-  const getStockStatusClass = (cantidad) => {
-    if (cantidad === 0) return 'bg-red-500/20 text-red-300 border border-red-500/30'
-    if (cantidad <= 5) return 'bg-yellow-500/20 text-yellow-300 border border-yellow-500/30'
-    return 'bg-green-500/20 text-green-300 border border-green-500/30'
-  }
-
-  const getStockTextColor = (cantidad) => {
-    if (cantidad === 0) return 'text-red-400'
-    if (cantidad <= 5) return 'text-yellow-400'
-    return 'text-green-400'
-  }
-
-  const markAsChanged = (item) => {
-    if (item.newStock !== item.cantidad) {
-      changedItems.value.add(item.inventarioId)
-    } else {
-      changedItems.value.delete(item.inventarioId)
-    }
-  }
-
-  const hasItemChanged = (item) => {
-    return changedItems.value.has(item.inventarioId)
-  }
-
-  const incrementStock = (item) => {
-    item.newStock = (item.newStock || 0) + 1
-    markAsChanged(item)
-  }
-
-  const decrementStock = (item) => {
-    if (item.newStock > 0) {
-      item.newStock = (item.newStock || 0) - 1
-      markAsChanged(item)
-    }
-  }
-
-  const fetchInventory = async () => {
-    const institucionID = authStore.institucionID
-    if (!institucionID) {
-      showError('❌ No se pudo obtener la información de la institución')
-      return
-    }
-
-    isLoading.value = true
-
-    try {
-      await generalInventory.fetchInventory()
-
-      if (generalInventory.inventory.value?.length > 0) {
-        inventory.value = generalInventory.inventory.value.map((item) => ({
-          ...item,
-          inventarioId: item.inventoryId,
-          newStock: item.cantidad, // Initialize editable stock quantity
-          articulo: {
-            articuloId: item.articuloId,
-            nombreArticulo: item.articuloNombre,
-            precio: item.articuloPrecio,
-            descripcion: item.articuloDescripcion,
-          },
-        }))
-        changedItems.value.clear()
-        showSuccess('📦 Inventario V1 cargado correctamente')
-        return
-      }
-    } catch (v1Error) {
-      console.warn('V1 API failed, falling back to legacy:', v1Error)
-    } finally {
-      isLoading.value = false
-    }
-  }
-
-  const updateSingleItem = async (item) => {
-    if (!hasItemChanged(item)) return
-
-    try {
-      isUpdating.value = true
-      await axiosClient.put('/UpdateStockGeneral', [
-        {
-          inventarioId: item.inventarioId,
-          cantidad: item.newStock,
-        },
-      ])
-
-      // Update local state
-      item.cantidad = item.newStock
-      changedItems.value.delete(item.inventarioId)
-
-      showSuccess(`✅ Stock de "${item.articulo?.nombreArticulo}" actualizado correctamente`)
-    } catch (error) {
-      console.error('Error updating stock:', error)
-      showError(`❌ Error al actualizar el stock de "${item.articulo?.nombreArticulo}"`)
-    } finally {
-      isUpdating.value = false
-    }
-  }
-
-  const saveAllChanges = async () => {
-    if (!hasChanges.value) return
-
-    const confirmed = await new Promise((resolve) => {
-      confirm.require({
-        message: `¿Estás seguro de guardar ${pendingChanges.value} cambios en el inventario?`,
-        header: 'Confirmar Cambios Masivos',
-        icon: 'pi pi-exclamation-triangle',
-        acceptLabel: 'Sí, guardar todo',
-        rejectLabel: 'Cancelar',
-        acceptClass: 'p-button-success',
-        accept: () => resolve(true),
-        reject: () => resolve(false),
-      })
-    })
-
-    if (!confirmed) return
-
-    try {
-      isUpdating.value = true
-
-      const updates = Array.from(changedItems.value).map((inventarioId) => {
-        const item = inventory.value.find((i) => i.inventarioId === inventarioId)
-        return {
-          inventarioId: item.inventarioId,
-          cantidad: item.newStock,
-        }
-      })
-
-      await axiosClient.put('/UpdateStockGeneral', updates)
-
-      // Update local state
-      updates.forEach((update) => {
-        const item = inventory.value.find((i) => i.inventarioId === update.inventarioId)
-        if (item) {
-          item.cantidad = update.cantidad
-        }
-      })
-
-      changedItems.value.clear()
-      showSuccess(`🎉 ${updates.length} cambios guardados exitosamente`)
-    } catch (error) {
-      console.error('Error saving changes:', error)
-      showError('❌ Error al guardar los cambios')
-    } finally {
-      isUpdating.value = false
-    }
-  }
-
-  const applyBulkAction = async (action) => {
-    const selectedItems = filteredInventory.value
-
-    if (selectedItems.length === 0) {
-      showInfo('ℹ️ No hay productos para aplicar la acción')
-      return
-    }
-
-    const actionText = {
-      set: `establecer a ${bulkAmount.value}`,
-      add: `agregar ${bulkAmount.value}`,
-      reset: 'resetear a 0',
-    }[action]
-
-    const confirmed = await new Promise((resolve) => {
-      confirm.require({
-        message: `¿Estás seguro de ${actionText} unidades para ${selectedItems.length} productos?`,
-        header: 'Confirmar Acción Masiva',
-        icon: 'pi pi-exclamation-triangle',
-        acceptLabel: 'Sí, aplicar',
-        rejectLabel: 'Cancelar',
-        acceptClass: 'p-button-warning',
-        accept: () => resolve(true),
-        reject: () => resolve(false),
-      })
-    })
-
-    if (!confirmed) return
-
-    selectedItems.forEach((item) => {
-      switch (action) {
-        case 'set':
-          item.newStock = bulkAmount.value || 0
-          break
-        case 'add':
-          item.newStock = (item.newStock || 0) + (bulkAmount.value || 0)
-          break
-        case 'reset':
-          item.newStock = 0
-          break
-      }
-      markAsChanged(item)
-    })
-
-    showSuccess(`⚡ Acción aplicada a ${selectedItems.length} productos`)
-  }
-
-  const refreshInventory = async () => {
-    await fetchInventory()
-  }
-
-  const actualizarInventario = async () => {
-    const institucionID = authStore.institucionID
-    if (!institucionID) {
-      showError('❌ No se pudo obtener la información de la institución')
-      return
-    }
-
-    try {
-      isLoading.value = true
-      await axiosClient.get(`/CoordinarInventarioGeneral?InstitucionID=${institucionID}`)
-      await fetchInventory() // Refresh inventory after coordinating
-      showSuccess('🔄 Inventario sincronizado correctamente')
-    } catch (error) {
-      console.error('Error al coordinar inventario:', error)
-      showError('❌ Error al sincronizar el inventario')
-    } finally {
-      isLoading.value = false
-    }
-  }
-
-  // Lifecycle
-  onMounted(fetchInventory)
-</script>
-
-<style scoped>
-  .line-clamp-2 {
-    display: -webkit-box;
-    -webkit-line-clamp: 2;
-    -webkit-box-orient: vertical;
-    overflow: hidden;
-  }
-
-  /* Glass effect styles */
-  .glass-container {
-    @apply bg-white/5 backdrop-blur-2xl border border-white/20 rounded-3xl;
-  }
-
-  .glass-card {
-    @apply bg-white/10 backdrop-blur-md border border-white/20 rounded-xl;
-  }
-
-  .glass-button {
-    @apply bg-white/10 hover:bg-white/20 backdrop-blur-sm border border-white/30 rounded-lg transition-all;
-  }
-
-  .glass-input {
-    @apply bg-white/10 backdrop-blur-sm border border-white/30 rounded-lg text-white placeholder-gray-300;
-  }
-
-  .glass-input:focus {
-    @apply ring-2 ring-primary-400 border-primary-400 outline-none;
-  }
-
-  /* Custom animations */
-  @keyframes shake {
-    0%,
-    100% {
-      transform: translateX(0);
-    }
-    25% {
-      transform: translateX(-5px);
-    }
-    75% {
-      transform: translateX(5px);
-    }
-  }
-
-  .shake {
-    animation: shake 0.5s ease-in-out;
-  }
-
-  /* Custom scrollbar */
-  ::-webkit-scrollbar {
-    width: 8px;
-  }
-
-  ::-webkit-scrollbar-track {
-    background: rgba(255, 255, 255, 0.1);
-    border-radius: 4px;
-  }
-
-  ::-webkit-scrollbar-thumb {
-    background: rgba(255, 255, 255, 0.3);
-    border-radius: 4px;
-  }
-
-  ::-webkit-scrollbar-thumb:hover {
-    background: rgba(255, 255, 255, 0.5);
-  }
-</style>
->>>>>>> 8290ecd0
+<template>
+  <div
+    class="min-h-screen bg-gradient-to-br from-neutral-900 via-neutral-800 to-neutral-900 p-4 lg:p-6"
+  >
+    <!-- Header Section -->
+    <div class="glass-container mb-6 p-6 transform hover:scale-[1.02] transition-all duration-300">
+      <div
+        class="flex flex-col lg:flex-row lg:items-center lg:justify-between space-y-4 lg:space-y-0"
+      >
+        <div class="text-center lg:text-left">
+          <div class="flex items-center justify-center lg:justify-start mb-2">
+            <div class="bg-gradient-to-r from-primary-400 to-accent-400 p-3 rounded-full mr-3">
+              <i class="pi pi-warehouse text-white text-2xl"></i>
+            </div>
+            <h1 class="text-3xl lg:text-4xl font-bold text-white">📦 Gestión de Inventario</h1>
+          </div>
+          <p class="text-gray-300 text-lg">
+            Controla y actualiza tu stock de manera fácil y eficiente 🎯
+          </p>
+        </div>
+
+        <!-- Quick Stats -->
+        <div class="glass-card p-4">
+          <div class="grid grid-cols-3 gap-4 text-center">
+            <div class="transform hover:scale-110 transition-transform duration-200">
+              <div
+                class="bg-gradient-to-r from-primary-400 to-primary-500 text-white p-3 rounded-full mx-auto w-12 h-12 flex items-center justify-center mb-2"
+              >
+                <span class="font-bold text-lg">{{ totalItems }}</span>
+              </div>
+              <p class="text-xs text-gray-300">Productos</p>
+            </div>
+            <div class="transform hover:scale-110 transition-transform duration-200">
+              <div
+                class="bg-gradient-to-r from-secondary-400 to-secondary-500 text-white p-3 rounded-full mx-auto w-12 h-12 flex items-center justify-center mb-2"
+              >
+                <span class="font-bold text-lg">{{ totalStock }}</span>
+              </div>
+              <p class="text-xs text-gray-300">Stock Total</p>
+            </div>
+            <div class="transform hover:scale-110 transition-transform duration-200">
+              <div
+                class="bg-gradient-to-r from-accent-400 to-accent-500 text-white p-3 rounded-full mx-auto w-12 h-12 flex items-center justify-center mb-2"
+              >
+                <span class="font-bold text-lg">{{ lowStockCount }}</span>
+              </div>
+              <p class="text-xs text-gray-300">Stock Bajo</p>
+            </div>
+          </div>
+        </div>
+      </div>
+    </div>
+
+    <!-- Search and Filter Section -->
+    <div class="glass-container mb-6 p-6">
+      <div class="flex items-center mb-4">
+        <i class="pi pi-search text-accent-400 text-xl mr-2"></i>
+        <h3 class="text-xl font-bold text-white">🔍 Buscar productos en inventario</h3>
+      </div>
+
+      <div class="grid grid-cols-1 md:grid-cols-4 gap-4">
+        <!-- Search -->
+        <div class="md:col-span-2 relative">
+          <i class="pi pi-search absolute left-4 top-4 text-gray-400"></i>
+          <input
+            v-model="keyword"
+            type="text"
+            class="glass-input w-full pl-12 pr-4 py-3"
+            placeholder="🔎 Buscar por nombre..."
+          />
+          <div v-if="keyword" class="absolute right-4 top-4">
+            <button @click="keyword = ''" class="text-gray-400 hover:text-white transition-colors">
+              <i class="pi pi-times"></i>
+            </button>
+          </div>
+        </div>
+
+        <!-- Stock Filter -->
+        <select v-model="stockFilter" class="glass-input px-4 py-3">
+          <option value="all">📦 Todo el stock</option>
+          <option value="low">⚠️ Stock bajo</option>
+          <option value="empty">🚫 Sin stock</option>
+          <option value="good">✅ Stock bueno</option>
+        </select>
+
+        <!-- Sort -->
+        <select v-model="sortBy" class="glass-input px-4 py-3">
+          <option value="name">🔤 Por nombre</option>
+          <option value="stock-asc">📈 Stock menor</option>
+          <option value="stock-desc">📉 Stock mayor</option>
+        </select>
+      </div>
+
+      <!-- Quick Actions -->
+      <div class="flex flex-wrap gap-2 mt-4">
+        <span class="text-gray-300 text-sm">Acciones rápidas:</span>
+        <button
+          @click="showBulkEdit = !showBulkEdit"
+          class="glass-button px-3 py-1 text-sm text-white hover:bg-white/20 transform hover:scale-105 transition-all"
+          :class="{ 'bg-primary-500/50': showBulkEdit }"
+        >
+          ⚡ Edición masiva
+        </button>
+        <button
+          @click="stockFilter = 'low'"
+          class="glass-button px-3 py-1 text-sm text-white hover:bg-white/20 transform hover:scale-105 transition-all"
+          :class="{ 'bg-yellow-500/50': stockFilter === 'low' }"
+        >
+          ⚠️ Ver stock bajo
+        </button>
+        <button
+          @click="refreshInventory"
+          :disabled="isLoading"
+          class="glass-button px-3 py-1 text-sm text-white hover:bg-white/20 transform hover:scale-105 transition-all disabled:opacity-50"
+        >
+          <i :class="isLoading ? 'pi pi-spinner pi-spin' : 'pi pi-refresh'" class="mr-1"></i>
+          Actualizar
+        </button>
+      </div>
+    </div>
+
+    <!-- Bulk Edit Panel -->
+    <div v-if="showBulkEdit" class="glass-container mb-6 p-6">
+      <div class="flex items-center justify-between mb-4">
+        <div class="flex items-center">
+          <i class="pi pi-cog text-primary-400 text-xl mr-2"></i>
+          <h3 class="text-xl font-bold text-white">⚡ Edición Masiva</h3>
+        </div>
+        <button
+          @click="showBulkEdit = false"
+          class="glass-button px-3 py-2 text-white hover:text-gray-300"
+        >
+          <i class="pi pi-times"></i>
+        </button>
+      </div>
+
+      <div class="grid grid-cols-1 md:grid-cols-3 gap-4">
+        <div class="glass-card p-4">
+          <label class="block text-white font-semibold mb-2">💯 Establecer cantidad fija</label>
+          <div class="flex space-x-2">
+            <input
+              v-model.number="bulkAmount"
+              type="number"
+              min="0"
+              class="glass-input flex-1 px-3 py-2"
+              placeholder="Cantidad"
+            />
+            <button
+              @click="applyBulkAction('set')"
+              class="glass-button px-4 py-2 text-white hover:bg-white/20"
+            >
+              Aplicar
+            </button>
+          </div>
+        </div>
+
+        <div class="glass-card p-4">
+          <label class="block text-white font-semibold mb-2">➕ Agregar al stock</label>
+          <div class="flex space-x-2">
+            <input
+              v-model.number="bulkAmount"
+              type="number"
+              min="0"
+              class="glass-input flex-1 px-3 py-2"
+              placeholder="Cantidad"
+            />
+            <button
+              @click="applyBulkAction('add')"
+              class="glass-button px-4 py-2 text-white hover:bg-white/20"
+            >
+              Agregar
+            </button>
+          </div>
+        </div>
+
+        <div class="glass-card p-4">
+          <label class="block text-white font-semibold mb-2">🗑️ Resetear a cero</label>
+          <button
+            @click="applyBulkAction('reset')"
+            class="w-full glass-button py-2 text-white hover:text-red-300"
+          >
+            <i class="pi pi-refresh mr-2"></i>
+            Resetear Todo
+          </button>
+        </div>
+      </div>
+    </div>
+
+    <!-- Inventory Grid -->
+    <div class="glass-container p-6">
+      <div class="flex items-center justify-between mb-6">
+        <div class="flex items-center">
+          <i class="pi pi-list text-primary-400 text-xl mr-2"></i>
+          <h3 class="text-xl font-bold text-white">
+            {{
+              filteredInventory.length > 0
+                ? `📋 ${filteredInventory.length} productos en inventario`
+                : '📦 Tu inventario'
+            }}
+          </h3>
+        </div>
+
+        <div v-if="hasChanges" class="glass-card px-3 py-1">
+          <span class="text-yellow-400 text-sm font-semibold flex items-center">
+            <i class="pi pi-exclamation-triangle mr-1"></i>
+            {{ pendingChanges }} cambios pendientes
+          </span>
+        </div>
+      </div>
+
+      <!-- Loading State -->
+      <div v-if="isLoading" class="text-center py-16">
+        <div class="glass-card max-w-md mx-auto p-8">
+          <div
+            class="bg-gradient-to-r from-primary-400 to-accent-400 p-6 rounded-full mx-auto w-24 h-24 flex items-center justify-center mb-4"
+          >
+            <i class="pi pi-spinner pi-spin text-white text-4xl"></i>
+          </div>
+          <h3 class="text-xl text-white font-bold mb-2">🔄 Cargando inventario...</h3>
+          <p class="text-gray-300">Obteniendo la información más reciente</p>
+        </div>
+      </div>
+
+      <!-- Inventory Items -->
+      <div v-else class="grid grid-cols-1 md:grid-cols-2 lg:grid-cols-3 gap-6">
+        <div
+          v-for="item in filteredInventory"
+          :key="item.inventoryId || item.inventarioId"
+          class="glass-card p-4 hover:bg-white/15 transition-all duration-300 group transform hover:scale-105"
+          :class="{
+            'border-red-500/50': item.cantidad === 0,
+            'border-yellow-500/50': item.cantidad > 0 && item.cantidad <= 5,
+            'border-green-500/50': item.cantidad > 5,
+          }"
+        >
+          <!-- Product Header -->
+          <div class="flex items-start justify-between mb-4">
+            <div class="flex-1">
+              <h4 class="text-white font-semibold text-lg mb-1 line-clamp-2">
+                {{ item.articuloNombre || item.articulo?.nombreArticulo || 'Producto sin nombre' }}
+              </h4>
+              <div class="flex items-center space-x-2">
+                <span
+                  class="px-2 py-1 rounded-full text-xs font-medium"
+                  :class="getStockStatusClass(item.cantidad)"
+                >
+                  {{ getStockStatus(item.cantidad) }}
+                </span>
+              </div>
+            </div>
+            <div class="text-right">
+              <p class="text-2xl font-bold" :class="getStockTextColor(item.cantidad)">
+                {{ item.cantidad }}
+              </p>
+              <p class="text-xs text-gray-400">unidades</p>
+            </div>
+          </div>
+
+          <!-- Stock Management -->
+          <div class="space-y-3">
+            <!-- Current vs New Stock -->
+            <div class="glass-card p-3 bg-white/5">
+              <div class="flex items-center justify-between mb-2">
+                <span class="text-gray-300 text-sm">Stock actual:</span>
+                <span class="text-white font-semibold">{{ item.cantidad }}</span>
+              </div>
+              <div class="flex items-center justify-between">
+                <span class="text-gray-300 text-sm">Nuevo stock:</span>
+                <div class="flex items-center space-x-2">
+                  <button
+                    @click="decrementStock(item)"
+                    class="glass-button w-8 h-8 flex items-center justify-center text-white hover:text-red-300"
+                  >
+                    <i class="pi pi-minus text-xs"></i>
+                  </button>
+                  <input
+                    v-model.number="item.newStock"
+                    type="number"
+                    min="0"
+                    class="glass-input w-16 px-2 py-1 text-center text-white"
+                    @input="markAsChanged(item)"
+                  />
+                  <button
+                    @click="incrementStock(item)"
+                    class="glass-button w-8 h-8 flex items-center justify-center text-white hover:text-green-300"
+                  >
+                    <i class="pi pi-plus text-xs"></i>
+                  </button>
+                </div>
+              </div>
+            </div>
+
+            <!-- Quick Actions -->
+            <div class="flex space-x-2">
+              <button
+                @click="
+                  () => {
+                    item.newStock = 0
+                    markAsChanged(item)
+                  }
+                "
+                class="flex-1 glass-button py-2 text-white hover:text-red-300 text-sm"
+              >
+                <i class="pi pi-ban mr-1"></i>
+                Vaciar
+              </button>
+              <button
+                @click="
+                  () => {
+                    item.newStock = 10
+                    markAsChanged(item)
+                  }
+                "
+                class="flex-1 glass-button py-2 text-white hover:text-blue-300 text-sm"
+              >
+                <i class="pi pi-plus mr-1"></i>
+                Stock +10
+              </button>
+              <button
+                @click="updateSingleItem(item)"
+                :disabled="!hasItemChanged(item) || isUpdating"
+                class="flex-1 glass-button py-2 text-white hover:text-green-300 text-sm disabled:opacity-50"
+                :class="{ 'bg-green-500/30': hasItemChanged(item) }"
+              >
+                <i :class="isUpdating ? 'pi pi-spinner pi-spin' : 'pi pi-check'" class="mr-1"></i>
+                {{ hasItemChanged(item) ? 'Guardar' : 'OK' }}
+              </button>
+            </div>
+          </div>
+
+          <!-- Change Indicator -->
+          <div
+            v-if="hasItemChanged(item)"
+            class="mt-3 p-2 bg-yellow-500/20 rounded-lg border border-yellow-500/30"
+          >
+            <p class="text-yellow-300 text-xs flex items-center">
+              <i class="pi pi-exclamation-triangle mr-1"></i>
+              Cambio de {{ item.cantidad }} → {{ item.newStock }} pendiente
+            </p>
+          </div>
+        </div>
+      </div>
+
+      <!-- Empty State -->
+      <div v-if="!isLoading && filteredInventory.length === 0" class="text-center py-16">
+        <div class="glass-card max-w-md mx-auto p-8">
+          <div class="mb-6">
+            <div
+              class="bg-gradient-to-r from-primary-400 to-accent-400 p-6 rounded-full mx-auto w-24 h-24 flex items-center justify-center mb-4"
+            >
+              <i class="pi pi-inbox text-white text-4xl"></i>
+            </div>
+            <h3 class="text-2xl text-white font-bold mb-2">
+              {{ keyword ? '🔍 ¡No encontramos productos!' : '📦 ¡Inventario vacío!' }}
+            </h3>
+            <p class="text-gray-300 mb-6">
+              {{
+                keyword
+                  ? 'Intenta con otros términos de búsqueda o ajusta los filtros'
+                  : 'Parece que no hay productos en el inventario aún'
+              }}
+            </p>
+          </div>
+
+          <button
+            v-if="keyword"
+            @click="
+              () => {
+                keyword = ''
+                stockFilter = 'all'
+              }
+            "
+            class="glass-button text-white py-3 px-6 hover:bg-white/20 transform hover:scale-105 transition-all"
+          >
+            <i class="pi pi-refresh mr-2"></i>
+            🔄 Limpiar filtros
+          </button>
+
+          <button
+            v-else
+            @click="refreshInventory"
+            class="bg-gradient-to-r from-primary-400 to-accent-400 hover:from-primary-500 hover:to-accent-500 text-white font-bold py-3 px-6 rounded-lg transform hover:scale-105 transition-all duration-300"
+          >
+            <i class="pi pi-refresh mr-2"></i>
+            🔄 Actualizar inventario
+          </button>
+        </div>
+      </div>
+    </div>
+
+    <!-- Floating Action Buttons -->
+    <div class="fixed bottom-6 right-6 flex flex-col space-y-3">
+      <!-- Save All Changes -->
+      <button
+        v-if="hasChanges"
+        @click="saveAllChanges"
+        :disabled="isUpdating"
+        class="bg-gradient-to-r from-green-400 to-green-500 hover:from-green-500 hover:to-green-600 text-white font-bold py-3 px-6 rounded-full shadow-lg transform hover:scale-105 transition-all duration-300 disabled:opacity-50"
+      >
+        <i :class="isUpdating ? 'pi pi-spinner pi-spin' : 'pi pi-save'" class="mr-2"></i>
+        💾 Guardar Todo ({{ pendingChanges }})
+      </button>
+
+      <!-- Sync Inventory -->
+      <button
+        @click="actualizarInventario"
+        :disabled="isLoading"
+        class="bg-gradient-to-r from-primary-400 to-accent-400 hover:from-primary-500 hover:to-accent-500 text-white font-bold py-3 px-6 rounded-full shadow-lg transform hover:scale-105 transition-all duration-300 disabled:opacity-50"
+      >
+        <i :class="isLoading ? 'pi pi-spinner pi-spin' : 'pi pi-sync'" class="mr-2"></i>
+        🔄 Sincronizar
+      </button>
+    </div>
+
+    <!-- Toast for notifications -->
+    <Toast />
+    <ConfirmDialog />
+  </div>
+</template>
+
+<script setup>
+  import { ref, computed, onMounted } from 'vue'
+  import { useToast } from 'primevue/usetoast'
+  import { useConfirm } from 'primevue/useconfirm'
+  import axiosClient from '../axiosClient'
+  import { useAuthStore } from '../store/auth.js'
+  import { useGeneralInventory } from '../composables/useRoomInventory'
+  import { useGlobalAlerts } from '../composables/useInventoryAlerts'
+  import Toast from 'primevue/toast'
+  import ConfirmDialog from 'primevue/confirmdialog'
+
+  // Composables
+  const toast = useToast()
+  const confirm = useConfirm()
+  const authStore = useAuthStore()
+
+  // New V1 composables
+  const generalInventory = useGeneralInventory()
+  const globalAlerts = useGlobalAlerts()
+
+  // State (keeping existing for compatibility)
+  const inventory = ref([])
+  const isLoading = ref(true)
+  const isUpdating = ref(false)
+  const keyword = ref('')
+  const stockFilter = ref('all')
+  const sortBy = ref('name')
+  const showBulkEdit = ref(false)
+  const bulkAmount = ref(10)
+  const changedItems = ref(new Set())
+
+  const totalItems = computed(() => {
+    return generalInventory.inventory.value?.length || 0
+  })
+
+  const totalStock = computed(() => {
+    const items =
+      generalInventory.inventory.value?.length > 0
+        ? generalInventory.inventory.value
+        : inventory.value
+
+    if (!items || !Array.isArray(items)) return 0
+    return items.reduce((sum, item) => sum + (item.cantidad || 0), 0)
+  })
+
+  const lowStockCount = computed(() => {
+    const items =
+      generalInventory.inventory.value?.length > 0
+        ? generalInventory.inventory.value
+        : inventory.value
+
+    if (!items || !Array.isArray(items)) return 0
+    return items.filter((item) => item.cantidad <= 5 && item.cantidad > 0).length
+  })
+
+  const filteredInventory = computed(() => {
+    // Use V1 data if available, fallback to legacy
+    const items =
+      generalInventory.inventory.value?.length > 0
+        ? generalInventory.inventory.value
+        : inventory.value
+
+    if (!items || !Array.isArray(items)) return []
+
+    let filtered = [...items]
+
+    // Search filter
+    if (keyword.value) {
+      const term = keyword.value.toLowerCase()
+      filtered = filtered.filter((item) => {
+        // Support both V1 and legacy structure
+        const itemName = item.articuloNombre || item.articulo?.nombreArticulo || ''
+        return itemName.toLowerCase().includes(term)
+      })
+    }
+
+    // Stock filter
+    switch (stockFilter.value) {
+      case 'low':
+        filtered = filtered.filter((item) => item.cantidad <= 5 && item.cantidad > 0)
+        break
+      case 'empty':
+        filtered = filtered.filter((item) => item.cantidad === 0)
+        break
+      case 'good':
+        filtered = filtered.filter((item) => item.cantidad > 5)
+        break
+    }
+
+    // Sort
+    filtered.sort((a, b) => {
+      switch (sortBy.value) {
+        case 'stock-asc':
+          return a.cantidad - b.cantidad
+        case 'stock-desc':
+          return b.cantidad - a.cantidad
+        case 'name':
+        default:
+          const nameA = a.articuloNombre || a.articulo?.nombreArticulo || ''
+          const nameB = b.articuloNombre || b.articulo?.nombreArticulo || ''
+          return nameA.localeCompare(nameB)
+      }
+    })
+
+    return filtered
+  })
+
+  const hasChanges = computed(() => changedItems.value.size > 0)
+  const pendingChanges = computed(() => changedItems.value.size)
+
+  // Methods
+  const showSuccess = (message) => {
+    toast.add({
+      severity: 'success',
+      summary: 'Éxito',
+      detail: message,
+      life: 5000,
+    })
+  }
+
+  const showError = (message) => {
+    toast.add({
+      severity: 'error',
+      summary: 'Error',
+      detail: message,
+      life: 5000,
+    })
+  }
+
+  const showInfo = (message) => {
+    toast.add({
+      severity: 'info',
+      summary: 'Información',
+      detail: message,
+      life: 5000,
+    })
+  }
+
+  const getStockStatus = (cantidad) => {
+    if (cantidad === 0) return '🚫 Sin stock'
+    if (cantidad <= 5) return '⚠️ Stock bajo'
+    return '✅ Stock bueno'
+  }
+
+  const getStockStatusClass = (cantidad) => {
+    if (cantidad === 0) return 'bg-red-500/20 text-red-300 border border-red-500/30'
+    if (cantidad <= 5) return 'bg-yellow-500/20 text-yellow-300 border border-yellow-500/30'
+    return 'bg-green-500/20 text-green-300 border border-green-500/30'
+  }
+
+  const getStockTextColor = (cantidad) => {
+    if (cantidad === 0) return 'text-red-400'
+    if (cantidad <= 5) return 'text-yellow-400'
+    return 'text-green-400'
+  }
+
+  const markAsChanged = (item) => {
+    if (item.newStock !== item.cantidad) {
+      changedItems.value.add(item.inventarioId)
+    } else {
+      changedItems.value.delete(item.inventarioId)
+    }
+  }
+
+  const hasItemChanged = (item) => {
+    return changedItems.value.has(item.inventarioId)
+  }
+
+  const incrementStock = (item) => {
+    item.newStock = (item.newStock || 0) + 1
+    markAsChanged(item)
+  }
+
+  const decrementStock = (item) => {
+    if (item.newStock > 0) {
+      item.newStock = (item.newStock || 0) - 1
+      markAsChanged(item)
+    }
+  }
+
+  const fetchInventory = async () => {
+    const institucionID = authStore.institucionID
+    if (!institucionID) {
+      showError('❌ No se pudo obtener la información de la institución')
+      return
+    }
+
+    isLoading.value = true
+
+    try {
+      await generalInventory.fetchInventory()
+
+      if (generalInventory.inventory.value?.length > 0) {
+        inventory.value = generalInventory.inventory.value.map((item) => ({
+          ...item,
+          inventarioId: item.inventoryId,
+          newStock: item.cantidad, // Initialize editable stock quantity
+          articulo: {
+            articuloId: item.articuloId,
+            nombreArticulo: item.articuloNombre,
+            precio: item.articuloPrecio,
+            descripcion: item.articuloDescripcion,
+          },
+        }))
+        changedItems.value.clear()
+        showSuccess('📦 Inventario V1 cargado correctamente')
+        return
+      }
+    } catch (v1Error) {
+      console.warn('V1 API failed, falling back to legacy:', v1Error)
+    } finally {
+      isLoading.value = false
+    }
+  }
+
+  const updateSingleItem = async (item) => {
+    if (!hasItemChanged(item)) return
+
+    try {
+      isUpdating.value = true
+      await axiosClient.put('/UpdateStockGeneral', [
+        {
+          inventarioId: item.inventarioId,
+          cantidad: item.newStock,
+        },
+      ])
+
+      // Update local state
+      item.cantidad = item.newStock
+      changedItems.value.delete(item.inventarioId)
+
+      showSuccess(`✅ Stock de "${item.articulo?.nombreArticulo}" actualizado correctamente`)
+    } catch (error) {
+      console.error('Error updating stock:', error)
+      showError(`❌ Error al actualizar el stock de "${item.articulo?.nombreArticulo}"`)
+    } finally {
+      isUpdating.value = false
+    }
+  }
+
+  const saveAllChanges = async () => {
+    if (!hasChanges.value) return
+
+    const confirmed = await new Promise((resolve) => {
+      confirm.require({
+        message: `¿Estás seguro de guardar ${pendingChanges.value} cambios en el inventario?`,
+        header: 'Confirmar Cambios Masivos',
+        icon: 'pi pi-exclamation-triangle',
+        acceptLabel: 'Sí, guardar todo',
+        rejectLabel: 'Cancelar',
+        acceptClass: 'p-button-success',
+        accept: () => resolve(true),
+        reject: () => resolve(false),
+      })
+    })
+
+    if (!confirmed) return
+
+    try {
+      isUpdating.value = true
+
+      const updates = Array.from(changedItems.value).map((inventarioId) => {
+        const item = inventory.value.find((i) => i.inventarioId === inventarioId)
+        return {
+          inventarioId: item.inventarioId,
+          cantidad: item.newStock,
+        }
+      })
+
+      await axiosClient.put('/UpdateStockGeneral', updates)
+
+      // Update local state
+      updates.forEach((update) => {
+        const item = inventory.value.find((i) => i.inventarioId === update.inventarioId)
+        if (item) {
+          item.cantidad = update.cantidad
+        }
+      })
+
+      changedItems.value.clear()
+      showSuccess(`🎉 ${updates.length} cambios guardados exitosamente`)
+    } catch (error) {
+      console.error('Error saving changes:', error)
+      showError('❌ Error al guardar los cambios')
+    } finally {
+      isUpdating.value = false
+    }
+  }
+
+  const applyBulkAction = async (action) => {
+    const selectedItems = filteredInventory.value
+
+    if (selectedItems.length === 0) {
+      showInfo('ℹ️ No hay productos para aplicar la acción')
+      return
+    }
+
+    const actionText = {
+      set: `establecer a ${bulkAmount.value}`,
+      add: `agregar ${bulkAmount.value}`,
+      reset: 'resetear a 0',
+    }[action]
+
+    const confirmed = await new Promise((resolve) => {
+      confirm.require({
+        message: `¿Estás seguro de ${actionText} unidades para ${selectedItems.length} productos?`,
+        header: 'Confirmar Acción Masiva',
+        icon: 'pi pi-exclamation-triangle',
+        acceptLabel: 'Sí, aplicar',
+        rejectLabel: 'Cancelar',
+        acceptClass: 'p-button-warning',
+        accept: () => resolve(true),
+        reject: () => resolve(false),
+      })
+    })
+
+    if (!confirmed) return
+
+    selectedItems.forEach((item) => {
+      switch (action) {
+        case 'set':
+          item.newStock = bulkAmount.value || 0
+          break
+        case 'add':
+          item.newStock = (item.newStock || 0) + (bulkAmount.value || 0)
+          break
+        case 'reset':
+          item.newStock = 0
+          break
+      }
+      markAsChanged(item)
+    })
+
+    showSuccess(`⚡ Acción aplicada a ${selectedItems.length} productos`)
+  }
+
+  const refreshInventory = async () => {
+    await fetchInventory()
+  }
+
+  const actualizarInventario = async () => {
+    const institucionID = authStore.institucionID
+    if (!institucionID) {
+      showError('❌ No se pudo obtener la información de la institución')
+      return
+    }
+
+    try {
+      isLoading.value = true
+      await axiosClient.get(`/CoordinarInventarioGeneral?InstitucionID=${institucionID}`)
+      await fetchInventory() // Refresh inventory after coordinating
+      showSuccess('🔄 Inventario sincronizado correctamente')
+    } catch (error) {
+      console.error('Error al coordinar inventario:', error)
+      showError('❌ Error al sincronizar el inventario')
+    } finally {
+      isLoading.value = false
+    }
+  }
+
+  // Lifecycle
+  onMounted(fetchInventory)
+</script>
+
+<style scoped>
+  .line-clamp-2 {
+    display: -webkit-box;
+    -webkit-line-clamp: 2;
+    -webkit-box-orient: vertical;
+    overflow: hidden;
+  }
+
+  /* Glass effect styles */
+  .glass-container {
+    @apply bg-white/5 backdrop-blur-2xl border border-white/20 rounded-3xl;
+  }
+
+  .glass-card {
+    @apply bg-white/10 backdrop-blur-md border border-white/20 rounded-xl;
+  }
+
+  .glass-button {
+    @apply bg-white/10 hover:bg-white/20 backdrop-blur-sm border border-white/30 rounded-lg transition-all;
+  }
+
+  .glass-input {
+    @apply bg-white/10 backdrop-blur-sm border border-white/30 rounded-lg text-white placeholder-gray-300;
+  }
+
+  .glass-input:focus {
+    @apply ring-2 ring-primary-400 border-primary-400 outline-none;
+  }
+
+  /* Custom animations */
+  @keyframes shake {
+    0%,
+    100% {
+      transform: translateX(0);
+    }
+    25% {
+      transform: translateX(-5px);
+    }
+    75% {
+      transform: translateX(5px);
+    }
+  }
+
+  .shake {
+    animation: shake 0.5s ease-in-out;
+  }
+
+  /* Custom scrollbar */
+  ::-webkit-scrollbar {
+    width: 8px;
+  }
+
+  ::-webkit-scrollbar-track {
+    background: rgba(255, 255, 255, 0.1);
+    border-radius: 4px;
+  }
+
+  ::-webkit-scrollbar-thumb {
+    background: rgba(255, 255, 255, 0.3);
+    border-radius: 4px;
+  }
+
+  ::-webkit-scrollbar-thumb:hover {
+    background: rgba(255, 255, 255, 0.5);
+  }
+</style>