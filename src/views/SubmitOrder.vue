--- conflicted
+++ resolved
@@ -1,441 +1,219 @@
-<<<<<<< HEAD
-<template>
-  <Transition name="modal-outer" appear>
-    <Transition name="modal-inner">
-      <div class=" w-full relative  flex flex-col justify-evenly items-start p-4 pb-12 rounded-3xl self-start mt-0">
-        <h2 class="text-lg font-bold text-white">Lista de Productos</h2>
-        <input type="text" v-model="keyword"
-          class="focus:ring-purple-500 border-2 w-full focus hover:shadow-lg hover:shadow-purple-500/50 border-purple-200 rounded-3xl transition-colors mb-4 "
-          placeholder="Buscar productos" />
-
-        <!-- Category Filter - Made more mobile-friendly -->
-        <div class="flex flex-wrap items-center bg-surface-700 rounded-xl p-2 mb-4">
-          <div class="text-white mr-2">Filtrar por:</div>
-          <button v-for="category in categories" :key="category.categoriaId"
-            @click="filterByCategory(category.categoriaId)"
-            :class="['py-2 px-4 m-1 rounded hover:bg-secondary-100 flex items-center text-sm', selectedCategory === category.categoriaId ? 'bg-secondary-500 text-white' : 'bg-gray-300']">
-            {{ category.nombreCategoria }}
-            <span v-if="selectedCategory === category.categoriaId && category.categoriaId!=null && category.categoriaId!=1" class="material-symbols-outlined ml-1">
-            </span>
-          </button>
-        </div>
-
-        <div class="container mx-auto">
-          <!-- Contenedor con overflow-hidden y altura de 500px -->
-          <div style="max-height: 65vh; overflow-y: auto;">
-            <div v-if="isLoading" class="text-center text-gray-500 py-4">
-              Loading...
-            </div>
-            <div v-else class="grid grid-cols-2 sm:grid-cols-3 md:grid-cols-4 lg:grid-cols-5 gap-4 m-2">
-              <div v-for="producto in filteredProductos" :key="producto.articuloId" @click="toggleSeleccion(producto)"
-                :class="{
-                  'relative hover:bg-surface-700 cursor-pointer text-white rounded-lg p-4 flex flex-col items-center justify-between': true,
-                  'ring-4 bg-secondary-900 ring-primary-500': seleccionados.includes(producto),
-                }">
-                <!-- Product Image -->
-                <div class="w-20 h-20 bg-gray-500 flex items-center justify-center rounded-md mb-2">
-                  <img :src="producto.imageUrl || '/assets/image59.svg'" alt="Product Image"
-                    class="w-full h-full object-cover" />
-                </div>
-                <!-- Product Details -->
-                <p>{{ producto.nombreArticulo }}</p>
-                <p class="text-sm text-green-600">${{ producto.precio }}</p>
-              </div>
-            </div>
-          </div>
-
-        </div>
-
-        <!-- TABLE CONTENT -->
-        <TableRowModal v-show="show" :selectedList="seleccionados" :visitaId="visitaId"
-          @update:productList="actualizarSeleccionados" @close="toggleTable" />
-        <button @click="toggleTable"
-          class="w-full text-white font-bold principal-convination-color rounded-2xl  flex items-center justify-evenly cursor-pointer  px-5 h-12  mt-4"
-          id="signUp">
-          Ver Listado<span class="material-symbols-outlined">arrow_forward</span>
-        </button>
-      </div>
-
-    </Transition>
-  </Transition>
-</template>
-
-<script setup>
-import { onMounted, ref, computed, watch } from 'vue';
-import { fetchArticulos } from '../services/imageService.js';
-import axiosClient from '../axiosClient';
-import TableRowModal from '../components/TableRowModal.vue';
-import { useRoute } from 'vue-router';
-import { useRouter } from 'vue-router';
-
-const router = useRouter();
-const route = useRoute(); // Captura de la ruta actual
-const habitacionId = ref(route.params.habitacionId);  // Obtener habitacionId desde la URL
-let visitaId = ref()
-const keyword = ref('');
-const productos = ref([])
-const show = ref(false)
-const isLoading = ref(false); // Add loading state
-const categories = ref([]); // Categories array
-const selectedCategory = ref(null); // Selected category ID
-const InstitucionID = ref(null);
-
-const computedProductos = computed(() => productos.value.filter(i => i.nombreArticulo.toLowerCase().includes(keyword.value.toLowerCase())))
-
-// Filtered products based on selected category and search keyword
-const filteredProductos = computed(() => {
-  let filtered = computedProductos.value;
-
-  if (selectedCategory.value) {
-    filtered = filtered.filter(producto => producto.categoriaID === selectedCategory.value);
-  }
-
-  return filtered;
-});
-
-watch(productos, (newVal, oldVal) => {
-  if (newVal !== oldVal) {
-    console.log("Productos array updated:", newVal);
-  }
-});
-
-onMounted(async () => {
-  isLoading.value = true; // Set loading to true on mount
-  fetchVisitaId();
-  await fetchCategories();
-  productos.value = await fetchArticulos();
-  console.log('Productos in component:', productos.value);
-  isLoading.value = false; // Set loading to false after data is fetched
-  seleccionados = ref([])// le asignamos como variable reactiva en el montado para luego 
-  getDatosLogin();
-})
-let seleccionados = null;
-
-// Método para agregar o quitar productos del array 'seleccionados'
-const toggleSeleccion = (producto) => {
-  const index = seleccionados.value.indexOf(producto);
-  if (index === -1) {
-    // Si no está seleccionado, lo agregamos
-    seleccionados.value.push(producto);
-    console.log(seleccionados.value)
-  } else {
-    // Si ya está seleccionado, lo quitamos
-    seleccionados.value.splice(index, 1);
-  }
-};
-
-// Método para actualizar seleccionados cuando se emite desde TableRow
-const actualizarSeleccionados = (nuevaLista) => {
-  seleccionados.value = nuevaLista;
-};
-
-const toggleTable = () => {
-  show.value = !show.value
-}
-// Función para obtener el VisitaID de la habitación seleccionada
-const fetchVisitaId = () => {
-  console.log(habitacionId.value)
-  if (habitacionId.value) {
-    axiosClient.get(`/GetVisitaId?idHabitacion=${habitacionId.value}`)
-      .then(response => {
-        visitaId.value = response.data.data;
-        console.log('VisitaID:', visitaId.value);
-        if (!response.data.ok) {
-          alert('Esta habitacion no tiene permitido hacer pedidos')
-          router.push({ name: 'home' });
-        }
-      })
-      .catch(error => {
-        console.error('Error al obtener la VisitaID:', error);
-
-      });
-
-  } else {
-    alert('Esta habitacion no tiene permitido hacer pedidos')
-    router.push({ name: 'home' });
-  }
-};
-
-const fetchCategories = () => {
-  axiosClient.get(`/api/CategoriaArticulos/GetCategorias?InstitucionID=1`)
-    .then(({ data }) => {
-      if (data && data.ok) {
-        categories.value = [{ categoriaId: null, nombreCategoria: "Todos" }, ...data.data];
-      } else {
-        console.error('Failed to fetch categories:', data.message);
-      }
-    })
-    .catch(error => {
-      console.error('Error fetching categories:', error);
-    });
-};
-
-// Function to filter products by category
-const filterByCategory = (categoriaId) => {
-  selectedCategory.value = categoriaId;
-};
-
-// Function to toggle edit category modal (Placeholder, implement your logic here)
-const toggleEditarCategoriaModal = (categoriaId) => {
-  console.log('Edit category:', categoriaId);
-  // Implement your edit category modal logic here
-};
-
-import { useAuthStore } from '../store/auth.js'; // Import the auth store
-
-const authStore = useAuthStore();
-
-function getDatosLogin(){
-    InstitucionID.value = authStore.institucionID;
-}
-</script>
-
-<style scoped>
-.modal-outer-enter-active,
-.modal-outer-leave-active {
-  transition: opacity 0.3s cubic-bezier(0.52, 0.02, 0.19, 1.02);
-}
-
-.modal-outer-enter-from,
-.modal-outer-leave-to {
-  opacity: 0;
-}
-
-.modal-inner-enter-active {
-  transition: all 0.3s cubic-bezier(0.52, 0.02, 0.19, 1.02) 0.10s;
-}
-
-.modal-inner-leave-active {
-  transition: all 0.3s cubic-bezier(0.52, 0.02, 0.19, 1.02);
-}
-
-.modal-inner-enter-from {
-  opacity: 0;
-  transform: scale(0.8);
-}
-
-.modal-inner-leave-to {
-  transform: scale(0.8);
-}
-</style>
-=======
-<template>
-  <Transition name="modal-outer" appear>
-    <Transition name="modal-inner">
-      <div class=" w-full relative  flex flex-col justify-evenly items-start p-4 pb-12 rounded-3xl self-start mt-0">
-        <h2 class="text-lg font-bold text-white">Lista de Productos</h2>
-        <input type="text" v-model="keyword"
-          class="focus:ring-purple-500 border-2 w-full focus hover:shadow-lg hover:shadow-purple-500/50 border-purple-200 rounded-3xl transition-colors mb-4 "
-          placeholder="Buscar productos" />
-
-        <!-- Category Filter - Made more mobile-friendly -->
-        <div class="flex flex-wrap items-center bg-surface-700 rounded-xl p-2 mb-4">
-          <div class="text-white mr-2">Filtrar por:</div>
-          <button v-for="category in categories" :key="category.categoriaId"
-            @click="filterByCategory(category.categoriaId)"
-            :class="['py-2 px-4 m-1 rounded hover:bg-secondary-100 flex items-center text-sm', selectedCategory === category.categoriaId ? 'bg-secondary-500 text-white' : 'bg-gray-300']">
-            {{ category.nombreCategoria }}
-            <span v-if="selectedCategory === category.categoriaId && category.categoriaId!=null && category.categoriaId!=1" class="material-symbols-outlined ml-1">
-            </span>
-          </button>
-        </div>
-
-        <div class="container mx-auto">
-          <!-- Contenedor con overflow-hidden y altura de 500px -->
-          <div style="max-height: 65vh; overflow-y: auto;">
-            <div v-if="isLoading" class="text-center text-gray-500 py-4">
-              Loading...
-            </div>
-            <div v-else class="grid grid-cols-2 sm:grid-cols-3 md:grid-cols-4 lg:grid-cols-5 gap-4 m-2">
-              <div v-for="producto in filteredProductos" :key="producto.articuloId" @click="toggleSeleccion(producto)"
-                :class="{
-                  'relative hover:bg-surface-700 cursor-pointer text-white rounded-lg p-4 flex flex-col items-center justify-between': true,
-                  'ring-4 bg-secondary-900 ring-primary-500': seleccionados.includes(producto),
-                }">
-                <!-- Product Image -->
-                <div class="w-20 h-20 bg-gray-500 flex items-center justify-center rounded-md mb-2">
-                  <img :src="producto.imageUrl || '/assets/image59.svg'" alt="Product Image"
-                    class="w-full h-full object-cover" />
-                </div>
-                <!-- Product Details -->
-                <p>{{ producto.nombreArticulo }}</p>
-                <p class="text-sm text-green-600">${{ producto.precio }}</p>
-              </div>
-            </div>
-          </div>
-
-        </div>
-
-        <!-- TABLE CONTENT -->
-        <TableRowModal v-show="show" :selectedList="seleccionados" :visitaId="visitaId"
-          @update:productList="actualizarSeleccionados" @close="toggleTable" />
-        <button @click="toggleTable"
-          class="w-full text-white font-bold principal-convination-color rounded-2xl  flex items-center justify-evenly cursor-pointer  px-5 h-12  mt-4"
-          id="signUp">
-          Ver Listado<span class="material-symbols-outlined">arrow_forward</span>
-        </button>
-      </div>
-
-    </Transition>
-  </Transition>
-</template>
-
-<script setup>
-import { onMounted, ref, computed, watch } from 'vue';
-import { fetchArticulos } from '../services/imageService.js';
-import axiosClient from '../axiosClient';
-import TableRowModal from '../components/TableRowModal.vue';
-import { useRoute } from 'vue-router';
-import { useRouter } from 'vue-router';
-
-const router = useRouter();
-const route = useRoute(); // Captura de la ruta actual
-const habitacionId = ref(route.params.habitacionId);  // Obtener habitacionId desde la URL
-let visitaId = ref()
-const keyword = ref('');
-const productos = ref([])
-const show = ref(false)
-const isLoading = ref(false); // Add loading state
-const categories = ref([]); // Categories array
-const selectedCategory = ref(null); // Selected category ID
-const InstitucionID = ref(null);
-
-const computedProductos = computed(() => productos.value.filter(i => i.nombreArticulo.toLowerCase().includes(keyword.value.toLowerCase())))
-
-// Filtered products based on selected category and search keyword
-const filteredProductos = computed(() => {
-  let filtered = computedProductos.value;
-
-  if (selectedCategory.value) {
-    filtered = filtered.filter(producto => producto.categoriaID === selectedCategory.value);
-  }
-
-  return filtered;
-});
-
-watch(productos, (newVal, oldVal) => {
-  if (newVal !== oldVal) {
-    console.log("Productos array updated:", newVal);
-  }
-});
-
-onMounted(async () => {
-  isLoading.value = true; // Set loading to true on mount
-  fetchVisitaId();
-  await fetchCategories();
-  productos.value = await fetchArticulos();
-  console.log('Productos in component:', productos.value);
-  isLoading.value = false; // Set loading to false after data is fetched
-  seleccionados = ref([])// le asignamos como variable reactiva en el montado para luego 
-  getDatosLogin();
-})
-let seleccionados = null;
-
-// Método para agregar o quitar productos del array 'seleccionados'
-const toggleSeleccion = (producto) => {
-  const index = seleccionados.value.indexOf(producto);
-  if (index === -1) {
-    // Si no está seleccionado, lo agregamos
-    seleccionados.value.push(producto);
-    console.log(seleccionados.value)
-  } else {
-    // Si ya está seleccionado, lo quitamos
-    seleccionados.value.splice(index, 1);
-  }
-};
-
-// Método para actualizar seleccionados cuando se emite desde TableRow
-const actualizarSeleccionados = (nuevaLista) => {
-  seleccionados.value = nuevaLista;
-};
-
-const toggleTable = () => {
-  show.value = !show.value
-}
-// Función para obtener el VisitaID de la habitación seleccionada
-const fetchVisitaId = () => {
-  console.log(habitacionId.value)
-  if (habitacionId.value) {
-    axiosClient.get(`/GetVisitaId?idHabitacion=${habitacionId.value}`)
-      .then(response => {
-        visitaId.value = response.data.data;
-        console.log('VisitaID:', visitaId.value);
-        if (!response.data.ok) {
-          alert('Esta habitacion no tiene permitido hacer pedidos')
-          router.push({ name: 'Home' });
-        }
-      })
-      .catch(error => {
-        console.error('Error al obtener la VisitaID:', error);
-
-      });
-
-  } else {
-    alert('Esta habitacion no tiene permitido hacer pedidos')
-    router.push({ name: 'Home' });
-  }
-};
-
-const fetchCategories = () => {
-  axiosClient.get(`/api/CategoriaArticulos/GetCategorias?InstitucionID=1`)
-    .then(({ data }) => {
-      if (data && data.ok) {
-        categories.value = [{ categoriaId: null, nombreCategoria: "Todos" }, ...data.data];
-      } else {
-        console.error('Failed to fetch categories:', data.message);
-      }
-    })
-    .catch(error => {
-      console.error('Error fetching categories:', error);
-    });
-};
-
-// Function to filter products by category
-const filterByCategory = (categoriaId) => {
-  selectedCategory.value = categoriaId;
-};
-
-// Function to toggle edit category modal (Placeholder, implement your logic here)
-const toggleEditarCategoriaModal = (categoriaId) => {
-  console.log('Edit category:', categoriaId);
-  // Implement your edit category modal logic here
-};
-
-import { useAuthStore } from '../store/auth.js'; // Import the auth store
-
-const authStore = useAuthStore();
-
-function getDatosLogin(){
-    InstitucionID.value = authStore.institucionID;
-}
-</script>
-
-<style scoped>
-.modal-outer-enter-active,
-.modal-outer-leave-active {
-  transition: opacity 0.3s cubic-bezier(0.52, 0.02, 0.19, 1.02);
-}
-
-.modal-outer-enter-from,
-.modal-outer-leave-to {
-  opacity: 0;
-}
-
-.modal-inner-enter-active {
-  transition: all 0.3s cubic-bezier(0.52, 0.02, 0.19, 1.02) 0.10s;
-}
-
-.modal-inner-leave-active {
-  transition: all 0.3s cubic-bezier(0.52, 0.02, 0.19, 1.02);
-}
-
-.modal-inner-enter-from {
-  opacity: 0;
-  transform: scale(0.8);
-}
-
-.modal-inner-leave-to {
-  transform: scale(0.8);
-}
-</style>
->>>>>>> 8290ecd0
+<template>
+  <Transition name="modal-outer" appear>
+    <Transition name="modal-inner">
+      <div class=" w-full relative  flex flex-col justify-evenly items-start p-4 pb-12 rounded-3xl self-start mt-0">
+        <h2 class="text-lg font-bold text-white">Lista de Productos</h2>
+        <input type="text" v-model="keyword"
+          class="focus:ring-purple-500 border-2 w-full focus hover:shadow-lg hover:shadow-purple-500/50 border-purple-200 rounded-3xl transition-colors mb-4 "
+          placeholder="Buscar productos" />
+
+        <!-- Category Filter - Made more mobile-friendly -->
+        <div class="flex flex-wrap items-center bg-surface-700 rounded-xl p-2 mb-4">
+          <div class="text-white mr-2">Filtrar por:</div>
+          <button v-for="category in categories" :key="category.categoriaId"
+            @click="filterByCategory(category.categoriaId)"
+            :class="['py-2 px-4 m-1 rounded hover:bg-secondary-100 flex items-center text-sm', selectedCategory === category.categoriaId ? 'bg-secondary-500 text-white' : 'bg-gray-300']">
+            {{ category.nombreCategoria }}
+            <span v-if="selectedCategory === category.categoriaId && category.categoriaId!=null && category.categoriaId!=1" class="material-symbols-outlined ml-1">
+            </span>
+          </button>
+        </div>
+
+        <div class="container mx-auto">
+          <!-- Contenedor con overflow-hidden y altura de 500px -->
+          <div style="max-height: 65vh; overflow-y: auto;">
+            <div v-if="isLoading" class="text-center text-gray-500 py-4">
+              Loading...
+            </div>
+            <div v-else class="grid grid-cols-2 sm:grid-cols-3 md:grid-cols-4 lg:grid-cols-5 gap-4 m-2">
+              <div v-for="producto in filteredProductos" :key="producto.articuloId" @click="toggleSeleccion(producto)"
+                :class="{
+                  'relative hover:bg-surface-700 cursor-pointer text-white rounded-lg p-4 flex flex-col items-center justify-between': true,
+                  'ring-4 bg-secondary-900 ring-primary-500': seleccionados.includes(producto),
+                }">
+                <!-- Product Image -->
+                <div class="w-20 h-20 bg-gray-500 flex items-center justify-center rounded-md mb-2">
+                  <img :src="producto.imageUrl || '/assets/image59.svg'" alt="Product Image"
+                    class="w-full h-full object-cover" />
+                </div>
+                <!-- Product Details -->
+                <p>{{ producto.nombreArticulo }}</p>
+                <p class="text-sm text-green-600">${{ producto.precio }}</p>
+              </div>
+            </div>
+          </div>
+
+        </div>
+
+        <!-- TABLE CONTENT -->
+        <TableRowModal v-show="show" :selectedList="seleccionados" :visitaId="visitaId"
+          @update:productList="actualizarSeleccionados" @close="toggleTable" />
+        <button @click="toggleTable"
+          class="w-full text-white font-bold principal-convination-color rounded-2xl  flex items-center justify-evenly cursor-pointer  px-5 h-12  mt-4"
+          id="signUp">
+          Ver Listado<span class="material-symbols-outlined">arrow_forward</span>
+        </button>
+      </div>
+
+    </Transition>
+  </Transition>
+</template>
+
+<script setup>
+import { onMounted, ref, computed, watch } from 'vue';
+import { fetchArticulos } from '../services/imageService.js';
+import axiosClient from '../axiosClient';
+import TableRowModal from '../components/TableRowModal.vue';
+import { useRoute } from 'vue-router';
+import { useRouter } from 'vue-router';
+
+const router = useRouter();
+const route = useRoute(); // Captura de la ruta actual
+const habitacionId = ref(route.params.habitacionId);  // Obtener habitacionId desde la URL
+let visitaId = ref()
+const keyword = ref('');
+const productos = ref([])
+const show = ref(false)
+const isLoading = ref(false); // Add loading state
+const categories = ref([]); // Categories array
+const selectedCategory = ref(null); // Selected category ID
+const InstitucionID = ref(null);
+
+const computedProductos = computed(() => productos.value.filter(i => i.nombreArticulo.toLowerCase().includes(keyword.value.toLowerCase())))
+
+// Filtered products based on selected category and search keyword
+const filteredProductos = computed(() => {
+  let filtered = computedProductos.value;
+
+  if (selectedCategory.value) {
+    filtered = filtered.filter(producto => producto.categoriaID === selectedCategory.value);
+  }
+
+  return filtered;
+});
+
+watch(productos, (newVal, oldVal) => {
+  if (newVal !== oldVal) {
+    console.log("Productos array updated:", newVal);
+  }
+});
+
+onMounted(async () => {
+  isLoading.value = true; // Set loading to true on mount
+  fetchVisitaId();
+  await fetchCategories();
+  productos.value = await fetchArticulos();
+  console.log('Productos in component:', productos.value);
+  isLoading.value = false; // Set loading to false after data is fetched
+  seleccionados = ref([])// le asignamos como variable reactiva en el montado para luego 
+  getDatosLogin();
+})
+let seleccionados = null;
+
+// Método para agregar o quitar productos del array 'seleccionados'
+const toggleSeleccion = (producto) => {
+  const index = seleccionados.value.indexOf(producto);
+  if (index === -1) {
+    // Si no está seleccionado, lo agregamos
+    seleccionados.value.push(producto);
+    console.log(seleccionados.value)
+  } else {
+    // Si ya está seleccionado, lo quitamos
+    seleccionados.value.splice(index, 1);
+  }
+};
+
+// Método para actualizar seleccionados cuando se emite desde TableRow
+const actualizarSeleccionados = (nuevaLista) => {
+  seleccionados.value = nuevaLista;
+};
+
+const toggleTable = () => {
+  show.value = !show.value
+}
+// Función para obtener el VisitaID de la habitación seleccionada
+const fetchVisitaId = () => {
+  console.log(habitacionId.value)
+  if (habitacionId.value) {
+    axiosClient.get(`/GetVisitaId?idHabitacion=${habitacionId.value}`)
+      .then(response => {
+        visitaId.value = response.data.data;
+        console.log('VisitaID:', visitaId.value);
+        if (!response.data.ok) {
+          alert('Esta habitacion no tiene permitido hacer pedidos')
+          router.push({ name: 'Home' });
+        }
+      })
+      .catch(error => {
+        console.error('Error al obtener la VisitaID:', error);
+
+      });
+
+  } else {
+    alert('Esta habitacion no tiene permitido hacer pedidos')
+    router.push({ name: 'Home' });
+  }
+};
+
+const fetchCategories = () => {
+  axiosClient.get(`/api/CategoriaArticulos/GetCategorias?InstitucionID=1`)
+    .then(({ data }) => {
+      if (data && data.ok) {
+        categories.value = [{ categoriaId: null, nombreCategoria: "Todos" }, ...data.data];
+      } else {
+        console.error('Failed to fetch categories:', data.message);
+      }
+    })
+    .catch(error => {
+      console.error('Error fetching categories:', error);
+    });
+};
+
+// Function to filter products by category
+const filterByCategory = (categoriaId) => {
+  selectedCategory.value = categoriaId;
+};
+
+// Function to toggle edit category modal (Placeholder, implement your logic here)
+const toggleEditarCategoriaModal = (categoriaId) => {
+  console.log('Edit category:', categoriaId);
+  // Implement your edit category modal logic here
+};
+
+import { useAuthStore } from '../store/auth.js'; // Import the auth store
+
+const authStore = useAuthStore();
+
+function getDatosLogin(){
+    InstitucionID.value = authStore.institucionID;
+}
+</script>
+
+<style scoped>
+.modal-outer-enter-active,
+.modal-outer-leave-active {
+  transition: opacity 0.3s cubic-bezier(0.52, 0.02, 0.19, 1.02);
+}
+
+.modal-outer-enter-from,
+.modal-outer-leave-to {
+  opacity: 0;
+}
+
+.modal-inner-enter-active {
+  transition: all 0.3s cubic-bezier(0.52, 0.02, 0.19, 1.02) 0.10s;
+}
+
+.modal-inner-leave-active {
+  transition: all 0.3s cubic-bezier(0.52, 0.02, 0.19, 1.02);
+}
+
+.modal-inner-enter-from {
+  opacity: 0;
+  transform: scale(0.8);
+}
+
+.modal-inner-leave-to {
+  transform: scale(0.8);
+}
+</style>