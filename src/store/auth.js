<<<<<<< HEAD
import { defineStore } from "pinia";
import axiosClient from '../axiosClient';

export const useAuthStore = defineStore('auth', {
  state: () => {
    return {
      auth: null,
      institucionID: null, // Institución seleccionada
      instituciones: [], // Lista de instituciones disponibles
    };
  },
  persist: true,
  getters: {},
  actions: {
    async login(credentials) {
      try {
        const res = await axiosClient.post('/api/Usuarios/Login', credentials);
        this.auth = res.data;

        // Guardar la lista de instituciones en el store
        this.instituciones = res.data.instituciones;

        // Si solo hay una institución, asignarla automáticamente
        if (this.instituciones.length === 1) {
          this.institucionID = this.instituciones[0].institucionId;
        }

        return true;
      } catch (error) {
        console.error(error);
        return false;
      }
    },

    // Nueva acción para seleccionar una institución
    selectInstitucion(id) {
      this.institucionID = id;
    },

    logOut() {
      this.$reset(); // Restablece el estado a su valor inicial
    },
  },
});
=======
import { defineStore } from 'pinia'
import axiosClient from '../axiosClient'

export const useAuthStore = defineStore('auth', {
  state: () => {
    return {
      user: null,
      token: null,
      isAuthenticated: false,
      loading: false,
      errors: [],
      institucionID: null,
      instituciones: [],
    }
  },
  persist: true,
  getters: {
    isLoggedIn: (state) => state.isAuthenticated && !!state.token,
    currentUser: (state) => state.user,
    hasErrors: (state) => state.errors.length > 0,
    selectedInstitution: (state) =>
      state.instituciones.find((inst) => inst.institucionId === state.institucionID),
  },
  actions: {
    async login(credentials) {
      this.loading = true
      this.errors = []

      try {
        const loginData = {
          Email: credentials.nombreUsuario || credentials.username || credentials.email,
          Password: credentials.contraseña || credentials.password,
        }

        const response = await axiosClient.post('/api/v1/authentication/login', loginData)

        console.log('login response:', response)

        if (response.data.isSuccess) {
          const { token, tokenExpiration, user } = response.data.data

          this.token = token
          this.user = user
          this.isAuthenticated = true

          // Guardar token en localStorage para el interceptor
          localStorage.setItem('auth-token', token)
          localStorage.setItem('token-expiration', tokenExpiration)
          localStorage.setItem('user', JSON.stringify(user))
          localStorage.setItem('user-roles', JSON.stringify(user.roles))

          // La nueva estructura tiene institucionId directamente en el user
          if (user.institucionId) {
            this.institucionID = user.institucionId
            // Para compatibilidad, crear array de instituciones
            this.instituciones = [
              {
                institucionId: user.institucionId,
                nombre: user.institucionName || 'Hotel',
              },
            ]
          }

          return {
            success: true,
            multipleInstitutions: false, // Solo una institución en esta estructura
            message: response.data.message,
          }
        } else {
          this.errors =
            response.data.errors?.length > 0
              ? response.data.errors
              : [response.data.message || 'Error en el login']
          return { success: false, errors: this.errors }
        }
      } catch (error) {
        // Handle new API error structure
        if (error.response?.data) {
          const errorData = error.response.data
          if (errorData.errors && errorData.errors.length > 0) {
            this.errors = errorData.errors
          } else if (errorData.message) {
            this.errors = [errorData.message]
          } else {
            this.errors = ['Error de conexión']
          }
        } else {
          this.errors = ['Error de conexión']
        }
        console.error('Login error:', error)
        return { success: false, errors: this.errors }
      } finally {
        this.loading = false
      }
    },

    async register(userData) {
      this.loading = true
      this.errors = []

      try {
        const response = await axiosClient.post('/api/v1/authentication/register', userData)

        if (response.data.isSuccess) {
          return {
            success: true,
            message: response.data.message,
            data: response.data.data,
          }
        } else {
          this.errors =
            response.data.errors?.length > 0
              ? response.data.errors
              : [response.data.message || 'Error en el registro']
          return { success: false, errors: this.errors, message: response.data.message }
        }
      } catch (error) {
        // Handle new API error structure
        if (error.response?.data) {
          const errorData = error.response.data
          if (errorData.errors && errorData.errors.length > 0) {
            this.errors = errorData.errors
          } else if (errorData.message) {
            this.errors = [errorData.message]
          } else {
            this.errors = ['Error de conexión']
          }
        } else {
          this.errors = ['Error de conexión']
        }
        console.error('Register error:', error)
        return { success: false, errors: this.errors }
      } finally {
        this.loading = false
      }
    },

    async getCurrentUser() {
      if (!this.token) return null

      try {
        const response = await axiosClient.get('/api/v1/authentication/me')

        if (response.data.isSuccess) {
          this.user = response.data.data
          // Update institution info if present
          if (this.user.institucionId) {
            this.institucionID = this.user.institucionId
          }
          return this.user
        }
      } catch (error) {
        console.error('Get current user error:', error)
        if (error.response?.status === 401) {
          // Silently logout without showing connection error on login page
          this.logout()
        }
      }
      return null
    },

    async changePassword(passwordData) {
      this.loading = true
      this.errors = []

      try {
        const response = await axiosClient.put('/api/v1/authentication/password', passwordData)

        if (response.data.isSuccess) {
          return { success: true, message: response.data.message }
        } else {
          this.errors = response.data.errors || [
            response.data.message || 'Error al cambiar contraseña',
          ]
          return { success: false, errors: this.errors }
        }
      } catch (error) {
        const errorMessage = error.response?.data?.message || 'Error de conexión'
        this.errors = [errorMessage]
        console.error('Change password error:', error)
        return { success: false, errors: this.errors }
      } finally {
        this.loading = false
      }
    },

    selectInstitucion(id) {
      this.institucionID = id
    },

    async logout() {
      try {
        if (this.token) {
          await axiosClient.post('/api/v1/authentication/logout')
        }
      } catch (error) {
        console.error('Logout error:', error)
      } finally {
        this.token = null
        this.user = null
        this.isAuthenticated = false
        this.instituciones = []
        this.institucionID = null
        this.errors = []
        localStorage.removeItem('auth-token')
      }
    },

    clearErrorsAndState() {
      this.errors = []
      this.loading = false
    },

    clearErrors() {
      this.errors = []
    },
  },
})
>>>>>>> 8290ecd0
<|MERGE_RESOLUTION|>--- conflicted
+++ resolved
@@ -1,265 +1,218 @@
-<<<<<<< HEAD
-import { defineStore } from "pinia";
-import axiosClient from '../axiosClient';
-
-export const useAuthStore = defineStore('auth', {
-  state: () => {
-    return {
-      auth: null,
-      institucionID: null, // Institución seleccionada
-      instituciones: [], // Lista de instituciones disponibles
-    };
-  },
-  persist: true,
-  getters: {},
-  actions: {
-    async login(credentials) {
-      try {
-        const res = await axiosClient.post('/api/Usuarios/Login', credentials);
-        this.auth = res.data;
-
-        // Guardar la lista de instituciones en el store
-        this.instituciones = res.data.instituciones;
-
-        // Si solo hay una institución, asignarla automáticamente
-        if (this.instituciones.length === 1) {
-          this.institucionID = this.instituciones[0].institucionId;
-        }
-
-        return true;
-      } catch (error) {
-        console.error(error);
-        return false;
-      }
-    },
-
-    // Nueva acción para seleccionar una institución
-    selectInstitucion(id) {
-      this.institucionID = id;
-    },
-
-    logOut() {
-      this.$reset(); // Restablece el estado a su valor inicial
-    },
-  },
-});
-=======
-import { defineStore } from 'pinia'
-import axiosClient from '../axiosClient'
-
-export const useAuthStore = defineStore('auth', {
-  state: () => {
-    return {
-      user: null,
-      token: null,
-      isAuthenticated: false,
-      loading: false,
-      errors: [],
-      institucionID: null,
-      instituciones: [],
-    }
-  },
-  persist: true,
-  getters: {
-    isLoggedIn: (state) => state.isAuthenticated && !!state.token,
-    currentUser: (state) => state.user,
-    hasErrors: (state) => state.errors.length > 0,
-    selectedInstitution: (state) =>
-      state.instituciones.find((inst) => inst.institucionId === state.institucionID),
-  },
-  actions: {
-    async login(credentials) {
-      this.loading = true
-      this.errors = []
-
-      try {
-        const loginData = {
-          Email: credentials.nombreUsuario || credentials.username || credentials.email,
-          Password: credentials.contraseña || credentials.password,
-        }
-
-        const response = await axiosClient.post('/api/v1/authentication/login', loginData)
-
-        console.log('login response:', response)
-
-        if (response.data.isSuccess) {
-          const { token, tokenExpiration, user } = response.data.data
-
-          this.token = token
-          this.user = user
-          this.isAuthenticated = true
-
-          // Guardar token en localStorage para el interceptor
-          localStorage.setItem('auth-token', token)
-          localStorage.setItem('token-expiration', tokenExpiration)
-          localStorage.setItem('user', JSON.stringify(user))
-          localStorage.setItem('user-roles', JSON.stringify(user.roles))
-
-          // La nueva estructura tiene institucionId directamente en el user
-          if (user.institucionId) {
-            this.institucionID = user.institucionId
-            // Para compatibilidad, crear array de instituciones
-            this.instituciones = [
-              {
-                institucionId: user.institucionId,
-                nombre: user.institucionName || 'Hotel',
-              },
-            ]
-          }
-
-          return {
-            success: true,
-            multipleInstitutions: false, // Solo una institución en esta estructura
-            message: response.data.message,
-          }
-        } else {
-          this.errors =
-            response.data.errors?.length > 0
-              ? response.data.errors
-              : [response.data.message || 'Error en el login']
-          return { success: false, errors: this.errors }
-        }
-      } catch (error) {
-        // Handle new API error structure
-        if (error.response?.data) {
-          const errorData = error.response.data
-          if (errorData.errors && errorData.errors.length > 0) {
-            this.errors = errorData.errors
-          } else if (errorData.message) {
-            this.errors = [errorData.message]
-          } else {
-            this.errors = ['Error de conexión']
-          }
-        } else {
-          this.errors = ['Error de conexión']
-        }
-        console.error('Login error:', error)
-        return { success: false, errors: this.errors }
-      } finally {
-        this.loading = false
-      }
-    },
-
-    async register(userData) {
-      this.loading = true
-      this.errors = []
-
-      try {
-        const response = await axiosClient.post('/api/v1/authentication/register', userData)
-
-        if (response.data.isSuccess) {
-          return {
-            success: true,
-            message: response.data.message,
-            data: response.data.data,
-          }
-        } else {
-          this.errors =
-            response.data.errors?.length > 0
-              ? response.data.errors
-              : [response.data.message || 'Error en el registro']
-          return { success: false, errors: this.errors, message: response.data.message }
-        }
-      } catch (error) {
-        // Handle new API error structure
-        if (error.response?.data) {
-          const errorData = error.response.data
-          if (errorData.errors && errorData.errors.length > 0) {
-            this.errors = errorData.errors
-          } else if (errorData.message) {
-            this.errors = [errorData.message]
-          } else {
-            this.errors = ['Error de conexión']
-          }
-        } else {
-          this.errors = ['Error de conexión']
-        }
-        console.error('Register error:', error)
-        return { success: false, errors: this.errors }
-      } finally {
-        this.loading = false
-      }
-    },
-
-    async getCurrentUser() {
-      if (!this.token) return null
-
-      try {
-        const response = await axiosClient.get('/api/v1/authentication/me')
-
-        if (response.data.isSuccess) {
-          this.user = response.data.data
-          // Update institution info if present
-          if (this.user.institucionId) {
-            this.institucionID = this.user.institucionId
-          }
-          return this.user
-        }
-      } catch (error) {
-        console.error('Get current user error:', error)
-        if (error.response?.status === 401) {
-          // Silently logout without showing connection error on login page
-          this.logout()
-        }
-      }
-      return null
-    },
-
-    async changePassword(passwordData) {
-      this.loading = true
-      this.errors = []
-
-      try {
-        const response = await axiosClient.put('/api/v1/authentication/password', passwordData)
-
-        if (response.data.isSuccess) {
-          return { success: true, message: response.data.message }
-        } else {
-          this.errors = response.data.errors || [
-            response.data.message || 'Error al cambiar contraseña',
-          ]
-          return { success: false, errors: this.errors }
-        }
-      } catch (error) {
-        const errorMessage = error.response?.data?.message || 'Error de conexión'
-        this.errors = [errorMessage]
-        console.error('Change password error:', error)
-        return { success: false, errors: this.errors }
-      } finally {
-        this.loading = false
-      }
-    },
-
-    selectInstitucion(id) {
-      this.institucionID = id
-    },
-
-    async logout() {
-      try {
-        if (this.token) {
-          await axiosClient.post('/api/v1/authentication/logout')
-        }
-      } catch (error) {
-        console.error('Logout error:', error)
-      } finally {
-        this.token = null
-        this.user = null
-        this.isAuthenticated = false
-        this.instituciones = []
-        this.institucionID = null
-        this.errors = []
-        localStorage.removeItem('auth-token')
-      }
-    },
-
-    clearErrorsAndState() {
-      this.errors = []
-      this.loading = false
-    },
-
-    clearErrors() {
-      this.errors = []
-    },
-  },
-})
->>>>>>> 8290ecd0
+import { defineStore } from 'pinia'
+import axiosClient from '../axiosClient'
+
+export const useAuthStore = defineStore('auth', {
+  state: () => {
+    return {
+      user: null,
+      token: null,
+      isAuthenticated: false,
+      loading: false,
+      errors: [],
+      institucionID: null,
+      instituciones: [],
+    }
+  },
+  persist: true,
+  getters: {
+    isLoggedIn: (state) => state.isAuthenticated && !!state.token,
+    currentUser: (state) => state.user,
+    hasErrors: (state) => state.errors.length > 0,
+    selectedInstitution: (state) =>
+      state.instituciones.find((inst) => inst.institucionId === state.institucionID),
+  },
+  actions: {
+    async login(credentials) {
+      this.loading = true
+      this.errors = []
+
+      try {
+        const loginData = {
+          Email: credentials.nombreUsuario || credentials.username || credentials.email,
+          Password: credentials.contraseña || credentials.password,
+        }
+
+        const response = await axiosClient.post('/api/v1/authentication/login', loginData)
+
+        console.log('login response:', response)
+
+        if (response.data.isSuccess) {
+          const { token, tokenExpiration, user } = response.data.data
+
+          this.token = token
+          this.user = user
+          this.isAuthenticated = true
+
+          // Guardar token en localStorage para el interceptor
+          localStorage.setItem('auth-token', token)
+          localStorage.setItem('token-expiration', tokenExpiration)
+          localStorage.setItem('user', JSON.stringify(user))
+          localStorage.setItem('user-roles', JSON.stringify(user.roles))
+
+          // La nueva estructura tiene institucionId directamente en el user
+          if (user.institucionId) {
+            this.institucionID = user.institucionId
+            // Para compatibilidad, crear array de instituciones
+            this.instituciones = [
+              {
+                institucionId: user.institucionId,
+                nombre: user.institucionName || 'Hotel',
+              },
+            ]
+          }
+
+          return {
+            success: true,
+            multipleInstitutions: false, // Solo una institución en esta estructura
+            message: response.data.message,
+          }
+        } else {
+          this.errors =
+            response.data.errors?.length > 0
+              ? response.data.errors
+              : [response.data.message || 'Error en el login']
+          return { success: false, errors: this.errors }
+        }
+      } catch (error) {
+        // Handle new API error structure
+        if (error.response?.data) {
+          const errorData = error.response.data
+          if (errorData.errors && errorData.errors.length > 0) {
+            this.errors = errorData.errors
+          } else if (errorData.message) {
+            this.errors = [errorData.message]
+          } else {
+            this.errors = ['Error de conexión']
+          }
+        } else {
+          this.errors = ['Error de conexión']
+        }
+        console.error('Login error:', error)
+        return { success: false, errors: this.errors }
+      } finally {
+        this.loading = false
+      }
+    },
+
+    async register(userData) {
+      this.loading = true
+      this.errors = []
+
+      try {
+        const response = await axiosClient.post('/api/v1/authentication/register', userData)
+
+        if (response.data.isSuccess) {
+          return {
+            success: true,
+            message: response.data.message,
+            data: response.data.data,
+          }
+        } else {
+          this.errors =
+            response.data.errors?.length > 0
+              ? response.data.errors
+              : [response.data.message || 'Error en el registro']
+          return { success: false, errors: this.errors, message: response.data.message }
+        }
+      } catch (error) {
+        // Handle new API error structure
+        if (error.response?.data) {
+          const errorData = error.response.data
+          if (errorData.errors && errorData.errors.length > 0) {
+            this.errors = errorData.errors
+          } else if (errorData.message) {
+            this.errors = [errorData.message]
+          } else {
+            this.errors = ['Error de conexión']
+          }
+        } else {
+          this.errors = ['Error de conexión']
+        }
+        console.error('Register error:', error)
+        return { success: false, errors: this.errors }
+      } finally {
+        this.loading = false
+      }
+    },
+
+    async getCurrentUser() {
+      if (!this.token) return null
+
+      try {
+        const response = await axiosClient.get('/api/v1/authentication/me')
+
+        if (response.data.isSuccess) {
+          this.user = response.data.data
+          // Update institution info if present
+          if (this.user.institucionId) {
+            this.institucionID = this.user.institucionId
+          }
+          return this.user
+        }
+      } catch (error) {
+        console.error('Get current user error:', error)
+        if (error.response?.status === 401) {
+          // Silently logout without showing connection error on login page
+          this.logout()
+        }
+      }
+      return null
+    },
+
+    async changePassword(passwordData) {
+      this.loading = true
+      this.errors = []
+
+      try {
+        const response = await axiosClient.put('/api/v1/authentication/password', passwordData)
+
+        if (response.data.isSuccess) {
+          return { success: true, message: response.data.message }
+        } else {
+          this.errors = response.data.errors || [
+            response.data.message || 'Error al cambiar contraseña',
+          ]
+          return { success: false, errors: this.errors }
+        }
+      } catch (error) {
+        const errorMessage = error.response?.data?.message || 'Error de conexión'
+        this.errors = [errorMessage]
+        console.error('Change password error:', error)
+        return { success: false, errors: this.errors }
+      } finally {
+        this.loading = false
+      }
+    },
+
+    selectInstitucion(id) {
+      this.institucionID = id
+    },
+
+    async logout() {
+      try {
+        if (this.token) {
+          await axiosClient.post('/api/v1/authentication/logout')
+        }
+      } catch (error) {
+        console.error('Logout error:', error)
+      } finally {
+        this.token = null
+        this.user = null
+        this.isAuthenticated = false
+        this.instituciones = []
+        this.institucionID = null
+        this.errors = []
+        localStorage.removeItem('auth-token')
+      }
+    },
+
+    clearErrorsAndState() {
+      this.errors = []
+      this.loading = false
+    },
+
+    clearErrors() {
+      this.errors = []
+    },
+  },
+})