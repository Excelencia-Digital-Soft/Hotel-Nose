import { createRouter, createWebHistory } from "vue-router";
import DefaultLayout from "../layouts/DefaultLayout.vue";
import GuestLayout from "../layouts/GuestLayout.vue";
import Home from "../views/Home.vue";
import Proveedores from "../views/Proveedores.vue";
import Rooms from "../views/Rooms.vue";
import RoomCreate from "../views/RoomCreate.vue";
import CategoryCreate from "../views/CategoryCreate.vue";
import ArticuloCreate from "../views/ArticuloCreate.vue";
import SubmitOrder from "../views/SubmitOrder.vue";
<<<<<<< HEAD
import InventoryManager from "../views/InventoryManager.vue"
=======
import ReceptionOrder from "../views/ReceptionOrder.vue";
>>>>>>> a0887c5c
import { useAuthStore } from '../store/auth';
const routes = [
  {
    path: '/',
    component: DefaultLayout,
    meta:{
      requireAuth:true
    },
    children:[
      {
        path: "/",
        name: "home",
        component: Home,
        meta:{
          requireAuth:false
        }
      },
      {
        path: "/proveedores",
        name: "proveedores",
        component: Proveedores,
        meta:{
          requireAuth:true
        }
      },
      {
        path: "/Rooms",
        name: "Rooms",
        component: Rooms,
        meta:{
          requireAuth:true
        }
      },
      {
        path: "/RoomCreate",
        name: "RoomCreate",
        component: RoomCreate,
        meta:{
          requireAuth:true
        }
      },
      {
        path: "/CategoryCreate",
        name: "CategoryCreate",
        component: CategoryCreate,
        meta:{
          requireAuth:true
        }
      },
      {
        path: "/ArticleCreate",
        name: "ArticleCreate",
        component: ArticuloCreate,
        meta:{
          requireAuth:true
        }
      },
      {
        path: "/SubmitOrder/:habitacionId?",
        name: "SubmitOrder",
        component: SubmitOrder,
        meta: {
          requireAuth: true
        }
      },
      {
        path: "/ReceptionOrder",
        name: "ReceptionOrder",
        component: ReceptionOrder,
        meta:{
          requireAuth:true
        }
      },
      {
        path: "/InventoryManager",
        name: "InventoryManager",
        component: InventoryManager,
        meta:{
          requireAuth:true
        }
      },
    ]
  },
  {
    path:'/guest',
    component: GuestLayout,
    meta:{
      requireAuth:false
    }
  }  
];

const router = createRouter({
  history: createWebHistory(),
  routes,
});

router.beforeEach((to, from, next) => {
  // to and from are both route objects. must call `next`.
  const authStore = useAuthStore();//si el usuario está logueado y guardado en el state
  const authVerif = authStore.auth !== null && authStore.auth !== undefined;
  const needAuth = to.meta.requireAuth

  if(needAuth && !authVerif){
    next('/guest')
  }else{
    next()
  }
})

export default router;<|MERGE_RESOLUTION|>--- conflicted
+++ resolved
@@ -8,11 +8,8 @@
 import CategoryCreate from "../views/CategoryCreate.vue";
 import ArticuloCreate from "../views/ArticuloCreate.vue";
 import SubmitOrder from "../views/SubmitOrder.vue";
-<<<<<<< HEAD
+import ReceptionOrder from "../views/ReceptionOrder.vue";
 import InventoryManager from "../views/InventoryManager.vue"
-=======
-import ReceptionOrder from "../views/ReceptionOrder.vue";
->>>>>>> a0887c5c
 import { useAuthStore } from '../store/auth';
 const routes = [
   {
@@ -86,14 +83,6 @@
           requireAuth:true
         }
       },
-      {
-        path: "/InventoryManager",
-        name: "InventoryManager",
-        component: InventoryManager,
-        meta:{
-          requireAuth:true
-        }
-      },
     ]
   },
   {
