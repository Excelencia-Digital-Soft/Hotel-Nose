--- conflicted
+++ resolved
@@ -12,20 +12,10 @@
           Habitaciones
         </router-link>
         <router-link :to="{ name: 'RoomCreate' }" class="w-full h-12 flex items-center justify-start py-2 px-1 pl-3 hover:bg-white hover:text-accent-400 shadow-md cursor-pointer rounded-lg">
-<<<<<<< HEAD
           Crear Habitaciones
         </router-link>
         <router-link :to="{ name: 'CategoryCreate' }" class="w-full h-12 flex items-center justify-start py-2 px-1 pl-3 hover:bg-white hover:text-accent-400 shadow-md cursor-pointer rounded-lg">
           Categorías
-=======
-          Crear Habitacion
-        </router-link>
-        <router-link :to="{ name: 'CategoryCreate' }" class="w-full h-12 flex items-center justify-start py-2 px-1 pl-3 hover:bg-white hover:text-accent-400 shadow-md cursor-pointer rounded-lg">
-          Crear Categoria
-        </router-link>
-        <router-link :to="{ name: 'ArticleCreate' }" class="w-full h-12 flex items-center justify-start py-2 px-1 pl-3 hover:bg-white hover:text-accent-400 shadow-md cursor-pointer rounded-lg">
-          Crear Articulo
->>>>>>> fa853fd8
         </router-link>
       </li>
     </ul>
