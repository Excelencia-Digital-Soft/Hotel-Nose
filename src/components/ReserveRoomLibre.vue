<<<<<<< HEAD
<template>
  <Teleport to="body">
    <Transition name="modal-outer" appear>
      <div class="fixed w-full h-full bg-black bg-opacity-80 backdrop-blur-lg top-0 left-0 flex justify-center items-center px-8">
        <Transition name="modal-inner">
          <div class="w-full md:w-2/4 h-auto flex flex-col justify-center fixed mt-4 p-8 pt-6 border-x-8 border-secondary-400 rounded-xl bg-neutral-900">
            <h1 class="self-center text-2xl text-white lexend-exa font-bold mt-5 mb-5">
              {{ room.nombreHabitacion }}
            </h1>
            
            <form class="w-full grid-cols-1">
              <section v-if="selectedRoom.Disponible" class="grid  place-items-center mb-3">
                <label class="text-sm font-semibold text-white">Tiempo de Reserva</label>
                <div class="flex flex-col  space-y-4 w-full border-y-2 border-accent-500 rounded-xl p-4 ">
                  <div class="grid ">
                    <label class="text-xs font-semibold text-white">Horas</label>
                    <InputNumber v-model="hours" :min="0" :max="99" showButtons />
                  </div>
                  <div class="grid">
                    <label class="text-xs font-semibold text-white">Minutos</label>
                    <InputNumber v-model="minutes" :min="0" :max="59" showButtons />
                  </div>
                </div>
                <div class="mt-4 w-full">
                  <label class="text-xs font-semibold text-white">Seleccionar Promoción</label>
                  <select v-model="selectedPromocion" class="w-full p-2 mt-2 rounded-lg">
                    <option :value="null">Sin Promoción</option>
                    <option v-if="promociones.length > 0" v-for="promo in promociones" :key="promo.promocionID" :value="promo">
                      {{ promo.detalle }}
                    </option>
                  </select>
                </div>
                <div class="flex justify-between items-center mt-4">
                  <label class="text-xs font-semibold text-white">Precio de reserva:</label>
                  <span class="text-green-500 font-bold text-sm">{{ periodoCost }}</span>
                </div>
              </section>
              <section class="grid grid-cols-2 gap-3 mb-2">
                <!-- Other inputs like Identificador, Telefono, Patente -->
                <div class="grid col-span-2 relative mb-3">
                  <label for="nombre" class="text-sm font-semibold leading-6 text-white">Identificador</label>
                  <input type="text" v-model="selectedRoom.Identificador" maxlength="40" 
                         class="focus:ring-purple-500 border-2 w-full focus hover:shadow-lg hover:shadow-purple-500/50 border-purple-200 rounded-3xl transition duration-150 ease-out md:ease-in"
                         placeholder="Identificador">
                </div>
                <div class="grid relative mb-3">
                  <label for="telefono" class="text-sm font-semibold leading-6 text-white">Teléfono</label>
                  <input type="text" v-model="selectedRoom.NumeroTelefono" maxlength="11"
                         class="focus:ring-purple-500 border-2 w-full focus hover:shadow-lg hover:shadow-purple-500/50 border-purple-200 rounded-3xl transition duration-150 ease-out md:ease-in"
                         placeholder="Ingresa número de teléfono">
                </div>
                <div class="grid relative mb-3">
                  <label for="patente" class="text-sm font-semibold leading-6 text-white">Patente</label>
                  <input type="text" v-model="selectedRoom.PatenteVehiculo" maxlength="11"
                         class="focus:ring-purple-500 border-2 w-full focus hover:shadow-lg hover:shadow-purple-500/50 border-purple-200 rounded-3xl transition duration-150 ease-out md:ease-in"
                         placeholder="Ingrese el número de patente">
                </div>
              </section>
              <div class="col-span-3 flex justify-center items-center w-full">
                <button @click="reserveRoom" type="button" class="btn-primary w-full md:w-2/4 h-16 rounded-2xl">Reservar Habitación</button>
              </div>
            </form>
            <button class="absolute text-xl w-12 h-12 lg:w-14 lg:h-14 text-white top-0 -right-2 lg:top-6 lg:right-6 btn-danger rounded-xl lg:rounded-full"
                    @click="$emit('close-modal')">X</button>
          </div>
        </Transition>
      </div>
    </Transition>
  </Teleport>
</template>

  
  <script setup>
  import { computed } from 'vue';
  import { onMounted, ref, watch } from 'vue';
  import axiosClient from '../axiosClient';
  import InputNumber from 'primevue/inputnumber';
  import Checkbox from 'primevue/checkbox';

  
  const hours = ref(0);
  const periodoCost = ref(0);
  const minutes = ref(0);
  const promociones = ref([]);
  const selectedPromocion = ref(null);

  const emits = defineEmits(["close-modal"])
  const props = defineProps({
    room: Object,
  });
  
  
  onMounted(async () => {
    selectedRoom.value.HabitacionID = props.room.habitacionId
    selectedRoom.value.Disponible = props.room.disponible
    selectedRoom.value.Precio = props.room.precio
  try {
    const response = await axiosClient.get(`/api/Promociones/GetPromocionesCategoria?categoriaID=${props.room.categoriaId}`);
    promociones.value = response.data.data || [];
    console.log(promociones.value)
  } catch (error) {
    console.error('Error fetching promociones:', error);
  }
  console.log("Se aplicó");
  updatePeriodoCost(); // Initial calculation    setCurrentDateTime();
    document.body.style.overflow = 'hidden';
  })



  watch([selectedPromocion], () => {
    if(selectedPromocion.value != null){
    hours.value = selectedPromocion.value.cantidadHoras;
    periodoCost.value = Math.round(selectedPromocion.value.tarifa * selectedPromocion.value.cantidadHoras);
    }
    else updatePeriodoCost();
  });

  let selectedRoom = ref({
    HabitacionID: 0,
    Disponible:null,
    FechaReserva: '',
    FechaFin: '',
    TotalHoras: 0,
    TotalMinutos: 0,
    Precio: 0,
    PromocionID: 0,
    TotalHoras: 0,
    TotalMinutos: 0,
    UsuarioID: 14,
    PatenteVehiculo: '',
    NumeroTelefono: '',
    Identificador: '',
    esReserva: true,
  })




  
  
  
  
  
  // Objeto con los valores de la tabla
  const tableData = ref({
    descuento: 0,
    tarjeta: 0,
    recargos: 0,
    empenos: '',
    total: 0,
  });
  

  const currentDate = ref('');
  const currentTime = ref('');
  let editTagRel = {}
  let cheatRefresh = ref(false);
  let idNewTag = ref(0);
  let numeroError = ref('');
  
  onMounted(() => {
  getDatosLogin();
});
  
  console.log("tagselected : " + editTagRel.value)
  
  //SECTOR DE VALIDACIONES DE FORMULARIO
  
  watch([hours, minutes], ([newHours, newMinutes]) => {
    selectedRoom.value.TotalHoras = newHours;
    selectedRoom.value.TotalMinutos = newMinutes;
});
  // Función para calcular el total automáticamente
  watch([() => tableData.value.descuento, () => tableData.value.tarjeta, () => tableData.value.recargos], () => {
    tableData.value.total = tableData.value.descuento + tableData.value.tarjeta + tableData.value.recargos;
  });
  // Función para obtener la fecha y la hora actuales
  const setCurrentDateTime = () => {
    const now = new Date();
  
    // Formato de la fecha en yyyy-mm-dd
    currentDate.value = now.toISOString().substr(0, 10);
  
    // Formato de la hora en hh:mm
    currentTime.value = now.toTimeString().substr(0, 5);
  };

  const updatePeriodoCost = () => {
      const totalHours = hours || 0;
      const totalMinutes = minutes || 0;
      console.log(selectedPromocion.value);
      if(selectedPromocion.value == null){
      const hourlyRate = selectedRoom.value.Precio || 0;
      const totalPeriod = totalHours.value + totalMinutes.value / 60;
      periodoCost.value = (totalPeriod * hourlyRate).toFixed(2);
      console.log(totalPeriod)
      console.log(totalHours.value, totalMinutes.value, hourlyRate)
      }
      else{
        periodoCost.value = Math.round(selectedPromocion.value.tarifa * totalHours.value + selectedPromocion.value.tarifa * totalMinutes.value / 60 );
      console.log(periodoCost)}
    };

    watch([hours, minutes], updatePeriodoCost);


  const validarNumero = (num) => {
    const numero = num;
    if (!numero) {
      numeroError.value = 'Este Campo es obligatorio'
    } else if (!/^\d+$/.test(numero)) {
      numeroError.value = 'Solo se permiten números';
    } else {
      numeroError.value = '';
    }
  }
  
  const actualizarFechas = () => {
    const now = new Date();
  
    // Convertir la fecha y hora actual a la zona horaria local
    const localFechaReserva = new Date(now.getTime() - now.getTimezoneOffset() * 60000).toISOString().slice(0, -1);
  
    selectedRoom.value.FechaReserva = localFechaReserva;
   // Sumar una hora más
   const fechaConUnaHoraMas = new Date(now);
    fechaConUnaHoraMas.setHours(fechaConUnaHoraMas.getHours() + 1);
  
    // Convertir la nueva fecha con una hora adicional a la zona horaria local
    const localFechaReservaConUnaHoraMas = new Date(fechaConUnaHoraMas.getTime() - fechaConUnaHoraMas.getTimezoneOffset() * 60000).toISOString().slice(0, -1);
  
    // Aquí puedes asignar la nueva fecha si es necesario
    selectedRoom.value.FechaFin = localFechaReservaConUnaHoraMas;
  };
  
  
  //Reservar Habitacion
  const reserveRoom = () => {
     actualizarFechas()
    if (numeroError.value || (selectedRoom.PatenteVehiculo == '' && selectedRoom.Identificador == '' && selectedRoom.NumeroTelefono == '')) {
      // No envíes el formulario si hay errores de validación
      console.log("faltan datos obligatorios")
      return;
    }
    console.log("loquese Envía", selectedRoom.value)
    debugger
    axiosClient.post(`/ReservarHabitacion?InstitucionID=${InstitucionID.value}&UsuarioID=${UsuarioID.value}`, selectedRoom.value)
      .then(res => {
        console.log(res.data);
        alert("Reservacion Exitosa");
        emits('close-modal');
        window.location.reload();
      })
      .catch(error => {
        console.error(error);
      });
  }
  
  import { useAuthStore } from '../store/auth.js'; // Import the auth store
const UsuarioID = ref(null);
const InstitucionID = ref(null);
const authStore = useAuthStore();
function getDatosLogin(){
    InstitucionID.value = authStore.institucionID;
  }

  </script>
  <style scoped>
  .modal-outer-enter-active,
  .modal-outer-leave-active {
    transition: opacity 0.3s cubic-bezier(0.52, 0.02, 0.19, 1.02);
  }
  
  .modal-outer-enter-from,
  .modal-outer-leave-to {
    opacity: 0;
  }
  
  .modal-inner-enter-active {
    transition: all 0.3s cubic-bezier(0.52, 0.02, 0.19, 1.02) 0.10s;
  }
  
  .modal-inner-leave-active {
    transition: all 0.3s cubic-bezier(0.52, 0.02, 0.19, 1.02);
  }
  
  .modal-inner-enter-from {
    opacity: 0;
    transform: scale(0.8);
  }
  
  .modal-inner-leave-to {
    transform: scale(0.8);
  }
  </style>
=======
 <template>
  <Teleport to="body">
    <!-- PrimeVue Toast for notifications -->
    <Toast position="top-right" />
    <Transition name="modal-outer" appear>
      <div
        v-if="room"
        class="glass-modal-overlay bg-black/80 px-4 py-4 z-30">
        <Transition name="modal-inner">
          <div
            class="relative w-full max-w-5xl h-[90vh] flex flex-col bg-neutral-900 border-x-8 border-secondary-400 rounded-xl overflow-hidden">
            
            <!-- Header Compacto -->
            <div class="flex-shrink-0 px-6 py-4 bg-neutral-900 border-b border-neutral-700">
              <div class="flex justify-between items-center">
                <h1 class="text-2xl text-white lexend-exa font-bold">
                  {{ room?.nombreHabitacion || 'Habitación' }}
                </h1>
                <button
                  class="text-xl w-12 h-12 text-white btn-danger rounded-xl transition-all hover:scale-105"
                  @click="$emit('close-modal')">
                  ✕
                </button>
              </div>
            </div>

            <!-- Content Area -->
            <div class="grid grid-cols-1 md:grid-cols-2 gap-4 md:gap-2 p-4 min-h-0">

              <!-- Promociones -->
              <div class="flex col-span-1 md:col-span-2 w-full justify-center m-1">
                  <div class="flex flex-row w-full text-white z-[1] opacity-95 rounded-xl inset-0.5 bg-gradient-to-br from-neutral-800 to-neutral-900 p-2">
                    <div class="hidden md:flex items-center gap-2 mb-3 pb-2 border-b border-purple-500/30">
                      <span class="material-symbols-outlined text-purple-400">local_offer</span>
                      <h3 class="text-white font-semibold">Promociones Disponibles</h3>
                    </div>
                    <select v-model="selectedPromocion" 
                      class="w-full text-sm p-3 rounded-xl border-2 border-purple-300 focus:border-purple-500 focus:ring-2 focus:ring-purple-500/20 transition duration-200 bg-white text-gray-900">
                      <option :value="null">Sin Promoción</option>
                      <option v-if="promociones.length > 0" v-for="promo in promociones" :key="promo.promocionID" :value="promo">
                        {{ promo.detalle }}
                      </option>
                      <option v-if="promociones.length === 0" disabled>Sin promociones disponibles</option>
                    </select>
                  </div>
              </div>
              
              <!-- Column 1: Tiempo -->
              <div class="flex flex-col gap-4">
                
                <!-- Tiempo de Reserva -->
                <section v-if="selectedRoom.Disponible" class="drop-shadow-xl overflow-hidden rounded-xl bg-gradient-to-br from-primary-900/40 to-secondary-900/40 border border-primary-500/30">
                  <div class="flex flex-col text-white z-[1] opacity-95 rounded-xl inset-0.5 bg-gradient-to-br from-neutral-800 to-neutral-900 p-4 h-full">
                    <div class="flex items-center gap-2 mb-4 pb-2 border-b border-primary-500/30">
                      <span class="material-symbols-outlined text-primary-400">schedule</span>
                      <h3 class="text-white font-semibold">Tiempo de Reserva</h3>
                    </div>
                    
                    <div class="flex-1 flex flex-col justify-center space-y-4">
                      <!-- Horas -->
                      <div class="flex flex-col space-y-2">
                        <label class="text-sm font-semibold text-white flex items-center gap-2">
                          <span class="material-symbols-outlined text-sm">schedule</span>
                          Horas
                        </label>
                        <div class="bg-white rounded-lg p-1">
                          <InputNumber v-model="hours" :min="0" :max="99" showButtons 
                            class="w-full [&_.p-inputnumber-input]:text-center [&_.p-inputnumber-input]:font-bold [&_.p-inputnumber-input]:text-lg [&_.p-inputnumber-input]:text-gray-900" />
                        </div>
                      </div>
                      
                      <!-- Minutos -->
                      <div class="flex flex-col space-y-2">
                        <label class="text-sm font-semibold text-white flex items-center gap-2">
                          <span class="material-symbols-outlined text-sm">timer</span>
                          Minutos
                        </label>
                        <div class="bg-white rounded-lg p-1">
                          <InputNumber v-model="minutes" :min="0" :max="59" showButtons 
                            class="w-full [&_.p-inputnumber-input]:text-center [&_.p-inputnumber-input]:font-bold [&_.p-inputnumber-input]:text-lg [&_.p-inputnumber-input]:text-gray-900" />
                        </div>
                      </div>

                      <!-- Precio de reserva -->
                      <div class="flex justify-between items-center p-4 bg-gradient-to-r from-green-600/30 to-emerald-600/30 rounded-xl border border-green-500/40 mt-4">
                        <div class="flex items-center gap-2">
                          <span class="material-symbols-outlined text-green-400">paid</span>
                          <span class="font-bold text-lg text-white">Precio Total:</span>
                        </div>
                        <span class="font-bold text-2xl text-green-300">${{ periodoCost }}</span>
                      </div>
                    </div>
                  </div>
                </section>
              </div>

              <!-- Column 2: Información del Cliente -->
              <div class="flex flex-col">
                <section v-if="isSpecificRoute" class="drop-shadow-xl overflow-hidden rounded-xl bg-gradient-to-br from-green-900/40 to-teal-900/40 border border-green-500/30">
                  <div class="flex flex-col text-white z-[1] opacity-95 rounded-xl inset-0.5 bg-gradient-to-br from-neutral-800 to-neutral-900 p-4 h-full">
                    <div class="flex items-center gap-2 mb-4 pb-2 border-b border-green-500/30">
                      <span class="material-symbols-outlined text-green-400">person</span>
                      <h3 class="text-white font-semibold">Información del Cliente</h3>
                    </div>

                    <div class="flex-1 flex flex-col justify-center space-y-4">
                      <!-- Identificador -->
                      <div class="flex flex-col space-y-2">
                        <label for="nombre" class="text-sm font-semibold leading-6 text-white flex items-center gap-2">
                          <span class="material-symbols-outlined text-sm">badge</span>
                          Identificador
                        </label>
                        <input type="text" v-model="selectedRoom.Identificador" maxlength="40"
                          class="focus:ring-purple-500 border-2 w-full focus hover:shadow-lg hover:shadow-purple-500/50 border-purple-200 rounded-xl py-3 px-4 transition duration-150 ease-out md:ease-in text-lg text-gray-900 bg-white"
                          placeholder="Nombre o identificador del cliente">
                      </div>

                      <!-- Grid para Teléfono y Patente -->
                      <div class="grid grid-cols-1 md:grid-cols-2 gap-4">
                        <!-- Teléfono -->
                        <div class="flex flex-col space-y-2">
                          <label for="telefono" class="text-sm font-semibold leading-6 text-white flex items-center gap-2">
                            <span class="material-symbols-outlined text-sm">phone</span>
                            Teléfono
                          </label>
                          <input type="text" v-model="selectedRoom.NumeroTelefono" maxlength="11"
                            class="focus:ring-purple-500 border-2 w-full focus hover:shadow-lg hover:shadow-purple-500/50 border-purple-200 rounded-xl py-3 px-4 transition duration-150 ease-out md:ease-in text-gray-900 bg-white"
                            placeholder="264 123-4567">
                        </div>

                        <!-- Patente -->
                        <div class="flex flex-col space-y-2">
                          <label for="patente" class="text-sm font-semibold leading-6 text-white flex items-center gap-2">
                            <span class="material-symbols-outlined text-sm">directions_car</span>
                            Patente
                          </label>
                          <input type="text" v-model="selectedRoom.PatenteVehiculo" maxlength="11"
                            class="focus:ring-purple-500 border-2 w-full focus hover:shadow-lg hover:shadow-purple-500/50 border-purple-200 rounded-xl py-3 px-4 transition duration-150 ease-out md:ease-in text-gray-900 bg-white"
                            placeholder="ABC123">
                        </div>
                      </div>
                    </div>
                  </div>
                </section>

                <!-- Placeholder cuando no es ruta específica -->
                <div v-else class="flex-1 flex items-center justify-center">
                  <div class="text-center text-white/60">
                    <span class="material-symbols-outlined text-6xl mb-4 block">hotel</span>
                    <p class="text-lg">Información del cliente disponible en vista detallada</p>
                  </div>
                </div>

              </div>

            </div>

            <!-- Footer: Botón de Acción -->
            <div class="flex-shrink-0 px-6 py-4 bg-neutral-900 border-t border-neutral-700">
              <div class="flex justify-center">
                <button @click="reserveRoom" type="button" 
                  :disabled="isLoading"
                  class="relative btn-primary w-full max-w-md h-14 rounded-2xl text-lg font-bold transition-all duration-200 hover:scale-105 disabled:opacity-50 disabled:cursor-not-allowed disabled:hover:scale-100">
                  <span v-if="!isLoading" class="flex items-center justify-center gap-3">
                    <span class="material-symbols-outlined">door_open</span>
                    Ocupar Habitación
                  </span>
                  <span v-else class="flex items-center justify-center gap-3">
                    <ProgressSpinner style="width: 25px; height: 25px" strokeWidth="8" fill="transparent"
                      animationDuration=".5s" aria-label="Loading" />
                    Procesando...
                  </span>
                </button>
              </div>
            </div>
          </div>
        </Transition>
      </div>
    </Transition>
  </Teleport>
</template>

<script setup>
import { computed } from 'vue';
import { onMounted, ref, watch } from 'vue';
import axiosClient from '../axiosClient';
import InputNumber from 'primevue/inputnumber';
import Checkbox from 'primevue/checkbox';
import { useRoute } from 'vue-router';
import ProgressSpinner from 'primevue/progressspinner';
import Toast from 'primevue/toast';
import { useToast } from 'primevue/usetoast';
import { useAuthStore } from '../store/auth.js'; // Import the auth store
import { ReservasService } from '../services/reservasService';

const isSpecificRoute = computed(() => route.path.startsWith('/Rooms'));
const UsuarioID = ref(null);
const InstitucionID = ref(null);
const authStore = useAuthStore();

// Feature flag for V1 API
const USE_V1_API = true;
const route = useRoute();
const toast = useToast();
let isLoading = ref(false);

function getDatosLogin() {
  InstitucionID.value = authStore.institucionID;
  UsuarioID.value = authStore.usuarioID || 14; // Fallback to 14 if no user ID
}

const hours = ref(0);
const periodoCost = ref(0);
const minutes = ref(0);
const promociones = ref([]);
const selectedPromocion = ref(null);

const emits = defineEmits(["close-modal", "room-reserved"])
const props = defineProps({
  room: Object,
});

onMounted(async () => {
  selectedRoom.value.HabitacionID = props.room.habitacionId
  selectedRoom.value.Disponible = props.room.disponible
  selectedRoom.value.Precio = props.room.precio
  try {
    const response = await axiosClient.get(`/api/Promociones/GetPromocionesCategoria?categoriaID=${props.room.categoriaId}`);
    promociones.value = response.data.data || [];
    console.log(promociones.value)
  } catch (error) {
    console.error('Error fetching promociones:', error);
  }
  console.log("Se aplicó");
  updatePeriodoCost(); // Initial calculation    setCurrentDateTime();
  document.body.style.overflow = 'hidden';
})

watch([selectedPromocion], () => {
  if (selectedPromocion.value != null) {
    hours.value = selectedPromocion.value.cantidadHoras;
    periodoCost.value = Math.round(selectedPromocion.value.tarifa * selectedPromocion.value.cantidadHoras);
    selectedRoom.value.PromocionID = selectedPromocion.value.promocionID;
  }
  else updatePeriodoCost();
});

let selectedRoom = ref({
  HabitacionID: 0,
  Disponible: null,
  FechaReserva: '',
  FechaFin: '',
  TotalHoras: 0,
  TotalMinutos: 0,
  Precio: 0,
  PromocionID: 0,
  TotalHoras: 0,
  TotalMinutos: 0,
  UsuarioID: 14,
  PatenteVehiculo: '',
  NumeroTelefono: '',
  Identificador: '',
  esReserva: true,
})

// Objeto con los valores de la tabla
const tableData = ref({
  descuento: 0,
  tarjeta: 0,
  recargos: 0,
  empenos: '',
  total: 0,
});

const currentDate = ref('');
const currentTime = ref('');
let editTagRel = {}
let cheatRefresh = ref(false);
let idNewTag = ref(0);
let numeroError = ref('');

onMounted(() => {
  getDatosLogin();
});

console.log("tagselected : " + editTagRel.value)

//SECTOR DE VALIDACIONES DE FORMULARIO

watch([hours, minutes], ([newHours, newMinutes]) => {
  selectedRoom.value.TotalHoras = newHours;
  selectedRoom.value.TotalMinutos = newMinutes;
});

// Función para calcular el total automáticamente
watch([() => tableData.value.descuento, () => tableData.value.tarjeta, () => tableData.value.recargos], () => {
  tableData.value.total = tableData.value.descuento + tableData.value.tarjeta + tableData.value.recargos;
});

// Función para obtener la fecha y la hora actuales
const setCurrentDateTime = () => {
  const now = new Date();

  // Formato de la fecha en yyyy-mm-dd
  currentDate.value = now.toISOString().substr(0, 10);

  // Formato de la hora en hh:mm
  currentTime.value = now.toTimeString().substr(0, 5);
};

const updatePeriodoCost = () => {
  const totalHours = hours || 0;
  const totalMinutes = minutes || 0;
  console.log(selectedPromocion.value);
  if (selectedPromocion.value == null) {
    const hourlyRate = selectedRoom.value.Precio || 0;
    const totalPeriod = totalHours.value + totalMinutes.value / 60;
    periodoCost.value = (totalPeriod * hourlyRate).toFixed(2);
    console.log(totalPeriod)
    console.log(totalHours.value, totalMinutes.value, hourlyRate)
  }
  else {
    periodoCost.value = Math.round(selectedPromocion.value.tarifa * totalHours.value + selectedPromocion.value.tarifa * totalMinutes.value / 60);
    console.log(periodoCost)
  }
};

watch([hours, minutes], updatePeriodoCost);

const validarNumero = (num) => {
  const numero = num;
  if (!numero) {
    numeroError.value = 'Este Campo es obligatorio'
  } else if (!/^\d+$/.test(numero)) {
    numeroError.value = 'Solo se permiten números';
  } else {
    numeroError.value = '';
  }
}

const actualizarFechas = () => {
  const now = new Date();

  // Convertir la fecha y hora actual a la zona horaria local
  const localFechaReserva = new Date(now.getTime() - now.getTimezoneOffset() * 60000).toISOString().slice(0, -1);

  selectedRoom.value.FechaReserva = localFechaReserva;
  // Sumar una hora más
  const fechaConUnaHoraMas = new Date(now);
  fechaConUnaHoraMas.setHours(fechaConUnaHoraMas.getHours() + 1);

  // Convertir la nueva fecha con una hora adicional a la zona horaria local
  const localFechaReservaConUnaHoraMas = new Date(fechaConUnaHoraMas.getTime() - fechaConUnaHoraMas.getTimezoneOffset() * 60000).toISOString().slice(0, -1);

  // Aquí puedes asignar la nueva fecha si es necesario
  selectedRoom.value.FechaFin = localFechaReservaConUnaHoraMas;
};

//Reservar Habitacion
const reserveRoom = () => {
  if (isLoading.value) return; // Evitar múltiples solicitudes
  isLoading.value = true;
  actualizarFechas()
  
  // Validación: solo el tiempo es obligatorio
  const hasTime = hours.value > 0 || minutes.value > 0;
  
  if (numeroError.value !== '' || !hasTime) {
    // No envíes el formulario si hay errores de validación
    console.log("faltan datos obligatorios");
    toast.add({
      severity: 'warn',
      summary: 'Datos incompletos',
      detail: !hasTime ? 'Por favor ingrese al menos horas o minutos' : 'Hay errores en la validación',
      life: 10000
    });
    isLoading.value = false; // Resetear loading state
    return;
  }

  console.log('Enviando reserva:', selectedRoom.value);

  let reservationPromise;

  if (USE_V1_API) {
    // Transform to V1 API format
    const v1ReservaData = {
      habitacionId: selectedRoom.value.HabitacionID,
      promocionId: selectedRoom.value.PromocionID || 0,
      fechaInicio: selectedRoom.value.FechaReserva,
      fechaFin: selectedRoom.value.FechaFin || selectedRoom.value.FechaReserva,
      totalHoras: selectedRoom.value.TotalHoras,
      totalMinutos: selectedRoom.value.TotalMinutos,
      esReserva: selectedRoom.value.esReserva,
      guest: {
        patenteVehiculo: selectedRoom.value.PatenteVehiculo || null,
        numeroTelefono: selectedRoom.value.NumeroTelefono || null,
        identificador: selectedRoom.value.Identificador || null
      }
    };

    console.log('Using V1 API - Reserva Data:', v1ReservaData);
    reservationPromise = ReservasService.createReserva(v1ReservaData);
  } else {
    // Use legacy API
    console.log('Using Legacy API - InstitucionID:', InstitucionID.value, 'UsuarioID:', UsuarioID.value);
    reservationPromise = ReservasService.legacyCreateReserva(InstitucionID.value, UsuarioID.value, selectedRoom.value);
  }

  reservationPromise
    .then(res => {
      console.log('Reserva exitosa:', res.data);
      toast.add({
        severity: 'success',
        summary: 'Éxito',
        detail: 'Habitación ocupada exitosamente',
        life: 9000
      });
      isLoading.value = false; // Desactivar indicador de carga
      
      // Reload page to update rooms
      setTimeout(() => {
        window.location.reload();
      }, 1500);
    })
    .catch(error => {
      console.error('Error en reserva:', error);
      toast.add({
        severity: 'error',
        summary: 'Error',
        detail: 'Error al reservar la habitación. Por favor, intente nuevamente.',
        life: 10000
      });
      isLoading.value = false; // Resetear loading state
    });
}
</script>

<style scoped>
.modal-outer-enter-active,
.modal-outer-leave-active {
  transition: opacity 0.3s cubic-bezier(0.52, 0.02, 0.19, 1.02);
}

.modal-outer-enter-from,
.modal-outer-leave-to {
  opacity: 0;
}

.modal-inner-enter-active {
  transition: all 0.3s cubic-bezier(0.52, 0.02, 0.19, 1.02) 0.10s;
}

.modal-inner-leave-active {
  transition: all 0.3s cubic-bezier(0.52, 0.02, 0.19, 1.02);
}

.modal-inner-enter-from {
  opacity: 0;
  transform: scale(0.8);
}

.modal-inner-leave-to {
  transform: scale(0.8);
}

/* Custom styles for PrimeVue InputNumber */
:deep(.p-inputnumber) {
  width: 100%;
}

:deep(.p-inputnumber-input) {
  width: 100%;
  text-align: center;
  font-weight: bold;
  font-size: 1.125rem;
}

:deep(.p-inputnumber-button) {
  width: 2.5rem;
}
</style>
>>>>>>> 8290ecd0
<|MERGE_RESOLUTION|>--- conflicted
+++ resolved
@@ -1,781 +1,482 @@
-<<<<<<< HEAD
-<template>
-  <Teleport to="body">
-    <Transition name="modal-outer" appear>
-      <div class="fixed w-full h-full bg-black bg-opacity-80 backdrop-blur-lg top-0 left-0 flex justify-center items-center px-8">
-        <Transition name="modal-inner">
-          <div class="w-full md:w-2/4 h-auto flex flex-col justify-center fixed mt-4 p-8 pt-6 border-x-8 border-secondary-400 rounded-xl bg-neutral-900">
-            <h1 class="self-center text-2xl text-white lexend-exa font-bold mt-5 mb-5">
-              {{ room.nombreHabitacion }}
-            </h1>
-            
-            <form class="w-full grid-cols-1">
-              <section v-if="selectedRoom.Disponible" class="grid  place-items-center mb-3">
-                <label class="text-sm font-semibold text-white">Tiempo de Reserva</label>
-                <div class="flex flex-col  space-y-4 w-full border-y-2 border-accent-500 rounded-xl p-4 ">
-                  <div class="grid ">
-                    <label class="text-xs font-semibold text-white">Horas</label>
-                    <InputNumber v-model="hours" :min="0" :max="99" showButtons />
-                  </div>
-                  <div class="grid">
-                    <label class="text-xs font-semibold text-white">Minutos</label>
-                    <InputNumber v-model="minutes" :min="0" :max="59" showButtons />
-                  </div>
-                </div>
-                <div class="mt-4 w-full">
-                  <label class="text-xs font-semibold text-white">Seleccionar Promoción</label>
-                  <select v-model="selectedPromocion" class="w-full p-2 mt-2 rounded-lg">
-                    <option :value="null">Sin Promoción</option>
-                    <option v-if="promociones.length > 0" v-for="promo in promociones" :key="promo.promocionID" :value="promo">
-                      {{ promo.detalle }}
-                    </option>
-                  </select>
-                </div>
-                <div class="flex justify-between items-center mt-4">
-                  <label class="text-xs font-semibold text-white">Precio de reserva:</label>
-                  <span class="text-green-500 font-bold text-sm">{{ periodoCost }}</span>
-                </div>
-              </section>
-              <section class="grid grid-cols-2 gap-3 mb-2">
-                <!-- Other inputs like Identificador, Telefono, Patente -->
-                <div class="grid col-span-2 relative mb-3">
-                  <label for="nombre" class="text-sm font-semibold leading-6 text-white">Identificador</label>
-                  <input type="text" v-model="selectedRoom.Identificador" maxlength="40" 
-                         class="focus:ring-purple-500 border-2 w-full focus hover:shadow-lg hover:shadow-purple-500/50 border-purple-200 rounded-3xl transition duration-150 ease-out md:ease-in"
-                         placeholder="Identificador">
-                </div>
-                <div class="grid relative mb-3">
-                  <label for="telefono" class="text-sm font-semibold leading-6 text-white">Teléfono</label>
-                  <input type="text" v-model="selectedRoom.NumeroTelefono" maxlength="11"
-                         class="focus:ring-purple-500 border-2 w-full focus hover:shadow-lg hover:shadow-purple-500/50 border-purple-200 rounded-3xl transition duration-150 ease-out md:ease-in"
-                         placeholder="Ingresa número de teléfono">
-                </div>
-                <div class="grid relative mb-3">
-                  <label for="patente" class="text-sm font-semibold leading-6 text-white">Patente</label>
-                  <input type="text" v-model="selectedRoom.PatenteVehiculo" maxlength="11"
-                         class="focus:ring-purple-500 border-2 w-full focus hover:shadow-lg hover:shadow-purple-500/50 border-purple-200 rounded-3xl transition duration-150 ease-out md:ease-in"
-                         placeholder="Ingrese el número de patente">
-                </div>
-              </section>
-              <div class="col-span-3 flex justify-center items-center w-full">
-                <button @click="reserveRoom" type="button" class="btn-primary w-full md:w-2/4 h-16 rounded-2xl">Reservar Habitación</button>
-              </div>
-            </form>
-            <button class="absolute text-xl w-12 h-12 lg:w-14 lg:h-14 text-white top-0 -right-2 lg:top-6 lg:right-6 btn-danger rounded-xl lg:rounded-full"
-                    @click="$emit('close-modal')">X</button>
-          </div>
-        </Transition>
-      </div>
-    </Transition>
-  </Teleport>
-</template>
-
-  
-  <script setup>
-  import { computed } from 'vue';
-  import { onMounted, ref, watch } from 'vue';
-  import axiosClient from '../axiosClient';
-  import InputNumber from 'primevue/inputnumber';
-  import Checkbox from 'primevue/checkbox';
-
-  
-  const hours = ref(0);
-  const periodoCost = ref(0);
-  const minutes = ref(0);
-  const promociones = ref([]);
-  const selectedPromocion = ref(null);
-
-  const emits = defineEmits(["close-modal"])
-  const props = defineProps({
-    room: Object,
-  });
-  
-  
-  onMounted(async () => {
-    selectedRoom.value.HabitacionID = props.room.habitacionId
-    selectedRoom.value.Disponible = props.room.disponible
-    selectedRoom.value.Precio = props.room.precio
-  try {
-    const response = await axiosClient.get(`/api/Promociones/GetPromocionesCategoria?categoriaID=${props.room.categoriaId}`);
-    promociones.value = response.data.data || [];
-    console.log(promociones.value)
-  } catch (error) {
-    console.error('Error fetching promociones:', error);
-  }
-  console.log("Se aplicó");
-  updatePeriodoCost(); // Initial calculation    setCurrentDateTime();
-    document.body.style.overflow = 'hidden';
-  })
-
-
-
-  watch([selectedPromocion], () => {
-    if(selectedPromocion.value != null){
-    hours.value = selectedPromocion.value.cantidadHoras;
-    periodoCost.value = Math.round(selectedPromocion.value.tarifa * selectedPromocion.value.cantidadHoras);
-    }
-    else updatePeriodoCost();
-  });
-
-  let selectedRoom = ref({
-    HabitacionID: 0,
-    Disponible:null,
-    FechaReserva: '',
-    FechaFin: '',
-    TotalHoras: 0,
-    TotalMinutos: 0,
-    Precio: 0,
-    PromocionID: 0,
-    TotalHoras: 0,
-    TotalMinutos: 0,
-    UsuarioID: 14,
-    PatenteVehiculo: '',
-    NumeroTelefono: '',
-    Identificador: '',
-    esReserva: true,
-  })
-
-
-
-
-  
-  
-  
-  
-  
-  // Objeto con los valores de la tabla
-  const tableData = ref({
-    descuento: 0,
-    tarjeta: 0,
-    recargos: 0,
-    empenos: '',
-    total: 0,
-  });
-  
-
-  const currentDate = ref('');
-  const currentTime = ref('');
-  let editTagRel = {}
-  let cheatRefresh = ref(false);
-  let idNewTag = ref(0);
-  let numeroError = ref('');
-  
-  onMounted(() => {
-  getDatosLogin();
-});
-  
-  console.log("tagselected : " + editTagRel.value)
-  
-  //SECTOR DE VALIDACIONES DE FORMULARIO
-  
-  watch([hours, minutes], ([newHours, newMinutes]) => {
-    selectedRoom.value.TotalHoras = newHours;
-    selectedRoom.value.TotalMinutos = newMinutes;
-});
-  // Función para calcular el total automáticamente
-  watch([() => tableData.value.descuento, () => tableData.value.tarjeta, () => tableData.value.recargos], () => {
-    tableData.value.total = tableData.value.descuento + tableData.value.tarjeta + tableData.value.recargos;
-  });
-  // Función para obtener la fecha y la hora actuales
-  const setCurrentDateTime = () => {
-    const now = new Date();
-  
-    // Formato de la fecha en yyyy-mm-dd
-    currentDate.value = now.toISOString().substr(0, 10);
-  
-    // Formato de la hora en hh:mm
-    currentTime.value = now.toTimeString().substr(0, 5);
-  };
-
-  const updatePeriodoCost = () => {
-      const totalHours = hours || 0;
-      const totalMinutes = minutes || 0;
-      console.log(selectedPromocion.value);
-      if(selectedPromocion.value == null){
-      const hourlyRate = selectedRoom.value.Precio || 0;
-      const totalPeriod = totalHours.value + totalMinutes.value / 60;
-      periodoCost.value = (totalPeriod * hourlyRate).toFixed(2);
-      console.log(totalPeriod)
-      console.log(totalHours.value, totalMinutes.value, hourlyRate)
-      }
-      else{
-        periodoCost.value = Math.round(selectedPromocion.value.tarifa * totalHours.value + selectedPromocion.value.tarifa * totalMinutes.value / 60 );
-      console.log(periodoCost)}
-    };
-
-    watch([hours, minutes], updatePeriodoCost);
-
-
-  const validarNumero = (num) => {
-    const numero = num;
-    if (!numero) {
-      numeroError.value = 'Este Campo es obligatorio'
-    } else if (!/^\d+$/.test(numero)) {
-      numeroError.value = 'Solo se permiten números';
-    } else {
-      numeroError.value = '';
-    }
-  }
-  
-  const actualizarFechas = () => {
-    const now = new Date();
-  
-    // Convertir la fecha y hora actual a la zona horaria local
-    const localFechaReserva = new Date(now.getTime() - now.getTimezoneOffset() * 60000).toISOString().slice(0, -1);
-  
-    selectedRoom.value.FechaReserva = localFechaReserva;
-   // Sumar una hora más
-   const fechaConUnaHoraMas = new Date(now);
-    fechaConUnaHoraMas.setHours(fechaConUnaHoraMas.getHours() + 1);
-  
-    // Convertir la nueva fecha con una hora adicional a la zona horaria local
-    const localFechaReservaConUnaHoraMas = new Date(fechaConUnaHoraMas.getTime() - fechaConUnaHoraMas.getTimezoneOffset() * 60000).toISOString().slice(0, -1);
-  
-    // Aquí puedes asignar la nueva fecha si es necesario
-    selectedRoom.value.FechaFin = localFechaReservaConUnaHoraMas;
-  };
-  
-  
-  //Reservar Habitacion
-  const reserveRoom = () => {
-     actualizarFechas()
-    if (numeroError.value || (selectedRoom.PatenteVehiculo == '' && selectedRoom.Identificador == '' && selectedRoom.NumeroTelefono == '')) {
-      // No envíes el formulario si hay errores de validación
-      console.log("faltan datos obligatorios")
-      return;
-    }
-    console.log("loquese Envía", selectedRoom.value)
-    debugger
-    axiosClient.post(`/ReservarHabitacion?InstitucionID=${InstitucionID.value}&UsuarioID=${UsuarioID.value}`, selectedRoom.value)
-      .then(res => {
-        console.log(res.data);
-        alert("Reservacion Exitosa");
-        emits('close-modal');
-        window.location.reload();
-      })
-      .catch(error => {
-        console.error(error);
-      });
-  }
-  
-  import { useAuthStore } from '../store/auth.js'; // Import the auth store
-const UsuarioID = ref(null);
-const InstitucionID = ref(null);
-const authStore = useAuthStore();
-function getDatosLogin(){
-    InstitucionID.value = authStore.institucionID;
-  }
-
-  </script>
-  <style scoped>
-  .modal-outer-enter-active,
-  .modal-outer-leave-active {
-    transition: opacity 0.3s cubic-bezier(0.52, 0.02, 0.19, 1.02);
-  }
-  
-  .modal-outer-enter-from,
-  .modal-outer-leave-to {
-    opacity: 0;
-  }
-  
-  .modal-inner-enter-active {
-    transition: all 0.3s cubic-bezier(0.52, 0.02, 0.19, 1.02) 0.10s;
-  }
-  
-  .modal-inner-leave-active {
-    transition: all 0.3s cubic-bezier(0.52, 0.02, 0.19, 1.02);
-  }
-  
-  .modal-inner-enter-from {
-    opacity: 0;
-    transform: scale(0.8);
-  }
-  
-  .modal-inner-leave-to {
-    transform: scale(0.8);
-  }
-  </style>
-=======
- <template>
-  <Teleport to="body">
-    <!-- PrimeVue Toast for notifications -->
-    <Toast position="top-right" />
-    <Transition name="modal-outer" appear>
-      <div
-        v-if="room"
-        class="glass-modal-overlay bg-black/80 px-4 py-4 z-30">
-        <Transition name="modal-inner">
-          <div
-            class="relative w-full max-w-5xl h-[90vh] flex flex-col bg-neutral-900 border-x-8 border-secondary-400 rounded-xl overflow-hidden">
-            
-            <!-- Header Compacto -->
-            <div class="flex-shrink-0 px-6 py-4 bg-neutral-900 border-b border-neutral-700">
-              <div class="flex justify-between items-center">
-                <h1 class="text-2xl text-white lexend-exa font-bold">
-                  {{ room?.nombreHabitacion || 'Habitación' }}
-                </h1>
-                <button
-                  class="text-xl w-12 h-12 text-white btn-danger rounded-xl transition-all hover:scale-105"
-                  @click="$emit('close-modal')">
-                  ✕
-                </button>
-              </div>
-            </div>
-
-            <!-- Content Area -->
-            <div class="grid grid-cols-1 md:grid-cols-2 gap-4 md:gap-2 p-4 min-h-0">
-
-              <!-- Promociones -->
-              <div class="flex col-span-1 md:col-span-2 w-full justify-center m-1">
-                  <div class="flex flex-row w-full text-white z-[1] opacity-95 rounded-xl inset-0.5 bg-gradient-to-br from-neutral-800 to-neutral-900 p-2">
-                    <div class="hidden md:flex items-center gap-2 mb-3 pb-2 border-b border-purple-500/30">
-                      <span class="material-symbols-outlined text-purple-400">local_offer</span>
-                      <h3 class="text-white font-semibold">Promociones Disponibles</h3>
-                    </div>
-                    <select v-model="selectedPromocion" 
-                      class="w-full text-sm p-3 rounded-xl border-2 border-purple-300 focus:border-purple-500 focus:ring-2 focus:ring-purple-500/20 transition duration-200 bg-white text-gray-900">
-                      <option :value="null">Sin Promoción</option>
-                      <option v-if="promociones.length > 0" v-for="promo in promociones" :key="promo.promocionID" :value="promo">
-                        {{ promo.detalle }}
-                      </option>
-                      <option v-if="promociones.length === 0" disabled>Sin promociones disponibles</option>
-                    </select>
-                  </div>
-              </div>
-              
-              <!-- Column 1: Tiempo -->
-              <div class="flex flex-col gap-4">
-                
-                <!-- Tiempo de Reserva -->
-                <section v-if="selectedRoom.Disponible" class="drop-shadow-xl overflow-hidden rounded-xl bg-gradient-to-br from-primary-900/40 to-secondary-900/40 border border-primary-500/30">
-                  <div class="flex flex-col text-white z-[1] opacity-95 rounded-xl inset-0.5 bg-gradient-to-br from-neutral-800 to-neutral-900 p-4 h-full">
-                    <div class="flex items-center gap-2 mb-4 pb-2 border-b border-primary-500/30">
-                      <span class="material-symbols-outlined text-primary-400">schedule</span>
-                      <h3 class="text-white font-semibold">Tiempo de Reserva</h3>
-                    </div>
-                    
-                    <div class="flex-1 flex flex-col justify-center space-y-4">
-                      <!-- Horas -->
-                      <div class="flex flex-col space-y-2">
-                        <label class="text-sm font-semibold text-white flex items-center gap-2">
-                          <span class="material-symbols-outlined text-sm">schedule</span>
-                          Horas
-                        </label>
-                        <div class="bg-white rounded-lg p-1">
-                          <InputNumber v-model="hours" :min="0" :max="99" showButtons 
-                            class="w-full [&_.p-inputnumber-input]:text-center [&_.p-inputnumber-input]:font-bold [&_.p-inputnumber-input]:text-lg [&_.p-inputnumber-input]:text-gray-900" />
-                        </div>
-                      </div>
-                      
-                      <!-- Minutos -->
-                      <div class="flex flex-col space-y-2">
-                        <label class="text-sm font-semibold text-white flex items-center gap-2">
-                          <span class="material-symbols-outlined text-sm">timer</span>
-                          Minutos
-                        </label>
-                        <div class="bg-white rounded-lg p-1">
-                          <InputNumber v-model="minutes" :min="0" :max="59" showButtons 
-                            class="w-full [&_.p-inputnumber-input]:text-center [&_.p-inputnumber-input]:font-bold [&_.p-inputnumber-input]:text-lg [&_.p-inputnumber-input]:text-gray-900" />
-                        </div>
-                      </div>
-
-                      <!-- Precio de reserva -->
-                      <div class="flex justify-between items-center p-4 bg-gradient-to-r from-green-600/30 to-emerald-600/30 rounded-xl border border-green-500/40 mt-4">
-                        <div class="flex items-center gap-2">
-                          <span class="material-symbols-outlined text-green-400">paid</span>
-                          <span class="font-bold text-lg text-white">Precio Total:</span>
-                        </div>
-                        <span class="font-bold text-2xl text-green-300">${{ periodoCost }}</span>
-                      </div>
-                    </div>
-                  </div>
-                </section>
-              </div>
-
-              <!-- Column 2: Información del Cliente -->
-              <div class="flex flex-col">
-                <section v-if="isSpecificRoute" class="drop-shadow-xl overflow-hidden rounded-xl bg-gradient-to-br from-green-900/40 to-teal-900/40 border border-green-500/30">
-                  <div class="flex flex-col text-white z-[1] opacity-95 rounded-xl inset-0.5 bg-gradient-to-br from-neutral-800 to-neutral-900 p-4 h-full">
-                    <div class="flex items-center gap-2 mb-4 pb-2 border-b border-green-500/30">
-                      <span class="material-symbols-outlined text-green-400">person</span>
-                      <h3 class="text-white font-semibold">Información del Cliente</h3>
-                    </div>
-
-                    <div class="flex-1 flex flex-col justify-center space-y-4">
-                      <!-- Identificador -->
-                      <div class="flex flex-col space-y-2">
-                        <label for="nombre" class="text-sm font-semibold leading-6 text-white flex items-center gap-2">
-                          <span class="material-symbols-outlined text-sm">badge</span>
-                          Identificador
-                        </label>
-                        <input type="text" v-model="selectedRoom.Identificador" maxlength="40"
-                          class="focus:ring-purple-500 border-2 w-full focus hover:shadow-lg hover:shadow-purple-500/50 border-purple-200 rounded-xl py-3 px-4 transition duration-150 ease-out md:ease-in text-lg text-gray-900 bg-white"
-                          placeholder="Nombre o identificador del cliente">
-                      </div>
-
-                      <!-- Grid para Teléfono y Patente -->
-                      <div class="grid grid-cols-1 md:grid-cols-2 gap-4">
-                        <!-- Teléfono -->
-                        <div class="flex flex-col space-y-2">
-                          <label for="telefono" class="text-sm font-semibold leading-6 text-white flex items-center gap-2">
-                            <span class="material-symbols-outlined text-sm">phone</span>
-                            Teléfono
-                          </label>
-                          <input type="text" v-model="selectedRoom.NumeroTelefono" maxlength="11"
-                            class="focus:ring-purple-500 border-2 w-full focus hover:shadow-lg hover:shadow-purple-500/50 border-purple-200 rounded-xl py-3 px-4 transition duration-150 ease-out md:ease-in text-gray-900 bg-white"
-                            placeholder="264 123-4567">
-                        </div>
-
-                        <!-- Patente -->
-                        <div class="flex flex-col space-y-2">
-                          <label for="patente" class="text-sm font-semibold leading-6 text-white flex items-center gap-2">
-                            <span class="material-symbols-outlined text-sm">directions_car</span>
-                            Patente
-                          </label>
-                          <input type="text" v-model="selectedRoom.PatenteVehiculo" maxlength="11"
-                            class="focus:ring-purple-500 border-2 w-full focus hover:shadow-lg hover:shadow-purple-500/50 border-purple-200 rounded-xl py-3 px-4 transition duration-150 ease-out md:ease-in text-gray-900 bg-white"
-                            placeholder="ABC123">
-                        </div>
-                      </div>
-                    </div>
-                  </div>
-                </section>
-
-                <!-- Placeholder cuando no es ruta específica -->
-                <div v-else class="flex-1 flex items-center justify-center">
-                  <div class="text-center text-white/60">
-                    <span class="material-symbols-outlined text-6xl mb-4 block">hotel</span>
-                    <p class="text-lg">Información del cliente disponible en vista detallada</p>
-                  </div>
-                </div>
-
-              </div>
-
-            </div>
-
-            <!-- Footer: Botón de Acción -->
-            <div class="flex-shrink-0 px-6 py-4 bg-neutral-900 border-t border-neutral-700">
-              <div class="flex justify-center">
-                <button @click="reserveRoom" type="button" 
-                  :disabled="isLoading"
-                  class="relative btn-primary w-full max-w-md h-14 rounded-2xl text-lg font-bold transition-all duration-200 hover:scale-105 disabled:opacity-50 disabled:cursor-not-allowed disabled:hover:scale-100">
-                  <span v-if="!isLoading" class="flex items-center justify-center gap-3">
-                    <span class="material-symbols-outlined">door_open</span>
-                    Ocupar Habitación
-                  </span>
-                  <span v-else class="flex items-center justify-center gap-3">
-                    <ProgressSpinner style="width: 25px; height: 25px" strokeWidth="8" fill="transparent"
-                      animationDuration=".5s" aria-label="Loading" />
-                    Procesando...
-                  </span>
-                </button>
-              </div>
-            </div>
-          </div>
-        </Transition>
-      </div>
-    </Transition>
-  </Teleport>
-</template>
-
-<script setup>
-import { computed } from 'vue';
-import { onMounted, ref, watch } from 'vue';
-import axiosClient from '../axiosClient';
-import InputNumber from 'primevue/inputnumber';
-import Checkbox from 'primevue/checkbox';
-import { useRoute } from 'vue-router';
-import ProgressSpinner from 'primevue/progressspinner';
-import Toast from 'primevue/toast';
-import { useToast } from 'primevue/usetoast';
-import { useAuthStore } from '../store/auth.js'; // Import the auth store
-import { ReservasService } from '../services/reservasService';
-
-const isSpecificRoute = computed(() => route.path.startsWith('/Rooms'));
-const UsuarioID = ref(null);
-const InstitucionID = ref(null);
-const authStore = useAuthStore();
-
-// Feature flag for V1 API
-const USE_V1_API = true;
-const route = useRoute();
-const toast = useToast();
-let isLoading = ref(false);
-
-function getDatosLogin() {
-  InstitucionID.value = authStore.institucionID;
-  UsuarioID.value = authStore.usuarioID || 14; // Fallback to 14 if no user ID
-}
-
-const hours = ref(0);
-const periodoCost = ref(0);
-const minutes = ref(0);
-const promociones = ref([]);
-const selectedPromocion = ref(null);
-
-const emits = defineEmits(["close-modal", "room-reserved"])
-const props = defineProps({
-  room: Object,
-});
-
-onMounted(async () => {
-  selectedRoom.value.HabitacionID = props.room.habitacionId
-  selectedRoom.value.Disponible = props.room.disponible
-  selectedRoom.value.Precio = props.room.precio
-  try {
-    const response = await axiosClient.get(`/api/Promociones/GetPromocionesCategoria?categoriaID=${props.room.categoriaId}`);
-    promociones.value = response.data.data || [];
-    console.log(promociones.value)
-  } catch (error) {
-    console.error('Error fetching promociones:', error);
-  }
-  console.log("Se aplicó");
-  updatePeriodoCost(); // Initial calculation    setCurrentDateTime();
-  document.body.style.overflow = 'hidden';
-})
-
-watch([selectedPromocion], () => {
-  if (selectedPromocion.value != null) {
-    hours.value = selectedPromocion.value.cantidadHoras;
-    periodoCost.value = Math.round(selectedPromocion.value.tarifa * selectedPromocion.value.cantidadHoras);
-    selectedRoom.value.PromocionID = selectedPromocion.value.promocionID;
-  }
-  else updatePeriodoCost();
-});
-
-let selectedRoom = ref({
-  HabitacionID: 0,
-  Disponible: null,
-  FechaReserva: '',
-  FechaFin: '',
-  TotalHoras: 0,
-  TotalMinutos: 0,
-  Precio: 0,
-  PromocionID: 0,
-  TotalHoras: 0,
-  TotalMinutos: 0,
-  UsuarioID: 14,
-  PatenteVehiculo: '',
-  NumeroTelefono: '',
-  Identificador: '',
-  esReserva: true,
-})
-
-// Objeto con los valores de la tabla
-const tableData = ref({
-  descuento: 0,
-  tarjeta: 0,
-  recargos: 0,
-  empenos: '',
-  total: 0,
-});
-
-const currentDate = ref('');
-const currentTime = ref('');
-let editTagRel = {}
-let cheatRefresh = ref(false);
-let idNewTag = ref(0);
-let numeroError = ref('');
-
-onMounted(() => {
-  getDatosLogin();
-});
-
-console.log("tagselected : " + editTagRel.value)
-
-//SECTOR DE VALIDACIONES DE FORMULARIO
-
-watch([hours, minutes], ([newHours, newMinutes]) => {
-  selectedRoom.value.TotalHoras = newHours;
-  selectedRoom.value.TotalMinutos = newMinutes;
-});
-
-// Función para calcular el total automáticamente
-watch([() => tableData.value.descuento, () => tableData.value.tarjeta, () => tableData.value.recargos], () => {
-  tableData.value.total = tableData.value.descuento + tableData.value.tarjeta + tableData.value.recargos;
-});
-
-// Función para obtener la fecha y la hora actuales
-const setCurrentDateTime = () => {
-  const now = new Date();
-
-  // Formato de la fecha en yyyy-mm-dd
-  currentDate.value = now.toISOString().substr(0, 10);
-
-  // Formato de la hora en hh:mm
-  currentTime.value = now.toTimeString().substr(0, 5);
-};
-
-const updatePeriodoCost = () => {
-  const totalHours = hours || 0;
-  const totalMinutes = minutes || 0;
-  console.log(selectedPromocion.value);
-  if (selectedPromocion.value == null) {
-    const hourlyRate = selectedRoom.value.Precio || 0;
-    const totalPeriod = totalHours.value + totalMinutes.value / 60;
-    periodoCost.value = (totalPeriod * hourlyRate).toFixed(2);
-    console.log(totalPeriod)
-    console.log(totalHours.value, totalMinutes.value, hourlyRate)
-  }
-  else {
-    periodoCost.value = Math.round(selectedPromocion.value.tarifa * totalHours.value + selectedPromocion.value.tarifa * totalMinutes.value / 60);
-    console.log(periodoCost)
-  }
-};
-
-watch([hours, minutes], updatePeriodoCost);
-
-const validarNumero = (num) => {
-  const numero = num;
-  if (!numero) {
-    numeroError.value = 'Este Campo es obligatorio'
-  } else if (!/^\d+$/.test(numero)) {
-    numeroError.value = 'Solo se permiten números';
-  } else {
-    numeroError.value = '';
-  }
-}
-
-const actualizarFechas = () => {
-  const now = new Date();
-
-  // Convertir la fecha y hora actual a la zona horaria local
-  const localFechaReserva = new Date(now.getTime() - now.getTimezoneOffset() * 60000).toISOString().slice(0, -1);
-
-  selectedRoom.value.FechaReserva = localFechaReserva;
-  // Sumar una hora más
-  const fechaConUnaHoraMas = new Date(now);
-  fechaConUnaHoraMas.setHours(fechaConUnaHoraMas.getHours() + 1);
-
-  // Convertir la nueva fecha con una hora adicional a la zona horaria local
-  const localFechaReservaConUnaHoraMas = new Date(fechaConUnaHoraMas.getTime() - fechaConUnaHoraMas.getTimezoneOffset() * 60000).toISOString().slice(0, -1);
-
-  // Aquí puedes asignar la nueva fecha si es necesario
-  selectedRoom.value.FechaFin = localFechaReservaConUnaHoraMas;
-};
-
-//Reservar Habitacion
-const reserveRoom = () => {
-  if (isLoading.value) return; // Evitar múltiples solicitudes
-  isLoading.value = true;
-  actualizarFechas()
-  
-  // Validación: solo el tiempo es obligatorio
-  const hasTime = hours.value > 0 || minutes.value > 0;
-  
-  if (numeroError.value !== '' || !hasTime) {
-    // No envíes el formulario si hay errores de validación
-    console.log("faltan datos obligatorios");
-    toast.add({
-      severity: 'warn',
-      summary: 'Datos incompletos',
-      detail: !hasTime ? 'Por favor ingrese al menos horas o minutos' : 'Hay errores en la validación',
-      life: 10000
-    });
-    isLoading.value = false; // Resetear loading state
-    return;
-  }
-
-  console.log('Enviando reserva:', selectedRoom.value);
-
-  let reservationPromise;
-
-  if (USE_V1_API) {
-    // Transform to V1 API format
-    const v1ReservaData = {
-      habitacionId: selectedRoom.value.HabitacionID,
-      promocionId: selectedRoom.value.PromocionID || 0,
-      fechaInicio: selectedRoom.value.FechaReserva,
-      fechaFin: selectedRoom.value.FechaFin || selectedRoom.value.FechaReserva,
-      totalHoras: selectedRoom.value.TotalHoras,
-      totalMinutos: selectedRoom.value.TotalMinutos,
-      esReserva: selectedRoom.value.esReserva,
-      guest: {
-        patenteVehiculo: selectedRoom.value.PatenteVehiculo || null,
-        numeroTelefono: selectedRoom.value.NumeroTelefono || null,
-        identificador: selectedRoom.value.Identificador || null
-      }
-    };
-
-    console.log('Using V1 API - Reserva Data:', v1ReservaData);
-    reservationPromise = ReservasService.createReserva(v1ReservaData);
-  } else {
-    // Use legacy API
-    console.log('Using Legacy API - InstitucionID:', InstitucionID.value, 'UsuarioID:', UsuarioID.value);
-    reservationPromise = ReservasService.legacyCreateReserva(InstitucionID.value, UsuarioID.value, selectedRoom.value);
-  }
-
-  reservationPromise
-    .then(res => {
-      console.log('Reserva exitosa:', res.data);
-      toast.add({
-        severity: 'success',
-        summary: 'Éxito',
-        detail: 'Habitación ocupada exitosamente',
-        life: 9000
-      });
-      isLoading.value = false; // Desactivar indicador de carga
-      
-      // Reload page to update rooms
-      setTimeout(() => {
-        window.location.reload();
-      }, 1500);
-    })
-    .catch(error => {
-      console.error('Error en reserva:', error);
-      toast.add({
-        severity: 'error',
-        summary: 'Error',
-        detail: 'Error al reservar la habitación. Por favor, intente nuevamente.',
-        life: 10000
-      });
-      isLoading.value = false; // Resetear loading state
-    });
-}
-</script>
-
-<style scoped>
-.modal-outer-enter-active,
-.modal-outer-leave-active {
-  transition: opacity 0.3s cubic-bezier(0.52, 0.02, 0.19, 1.02);
-}
-
-.modal-outer-enter-from,
-.modal-outer-leave-to {
-  opacity: 0;
-}
-
-.modal-inner-enter-active {
-  transition: all 0.3s cubic-bezier(0.52, 0.02, 0.19, 1.02) 0.10s;
-}
-
-.modal-inner-leave-active {
-  transition: all 0.3s cubic-bezier(0.52, 0.02, 0.19, 1.02);
-}
-
-.modal-inner-enter-from {
-  opacity: 0;
-  transform: scale(0.8);
-}
-
-.modal-inner-leave-to {
-  transform: scale(0.8);
-}
-
-/* Custom styles for PrimeVue InputNumber */
-:deep(.p-inputnumber) {
-  width: 100%;
-}
-
-:deep(.p-inputnumber-input) {
-  width: 100%;
-  text-align: center;
-  font-weight: bold;
-  font-size: 1.125rem;
-}
-
-:deep(.p-inputnumber-button) {
-  width: 2.5rem;
-}
-</style>
->>>>>>> 8290ecd0
+ <template>
+  <Teleport to="body">
+    <!-- PrimeVue Toast for notifications -->
+    <Toast position="top-right" />
+    <Transition name="modal-outer" appear>
+      <div
+        v-if="room"
+        class="glass-modal-overlay bg-black/80 px-4 py-4 z-30">
+        <Transition name="modal-inner">
+          <div
+            class="relative w-full max-w-5xl h-[90vh] flex flex-col bg-neutral-900 border-x-8 border-secondary-400 rounded-xl overflow-hidden">
+            
+            <!-- Header Compacto -->
+            <div class="flex-shrink-0 px-6 py-4 bg-neutral-900 border-b border-neutral-700">
+              <div class="flex justify-between items-center">
+                <h1 class="text-2xl text-white lexend-exa font-bold">
+                  {{ room?.nombreHabitacion || 'Habitación' }}
+                </h1>
+                <button
+                  class="text-xl w-12 h-12 text-white btn-danger rounded-xl transition-all hover:scale-105"
+                  @click="$emit('close-modal')">
+                  ✕
+                </button>
+              </div>
+            </div>
+
+            <!-- Content Area -->
+            <div class="grid grid-cols-1 md:grid-cols-2 gap-4 md:gap-2 p-4 min-h-0">
+
+              <!-- Promociones -->
+              <div class="flex col-span-1 md:col-span-2 w-full justify-center m-1">
+                  <div class="flex flex-row w-full text-white z-[1] opacity-95 rounded-xl inset-0.5 bg-gradient-to-br from-neutral-800 to-neutral-900 p-2">
+                    <div class="hidden md:flex items-center gap-2 mb-3 pb-2 border-b border-purple-500/30">
+                      <span class="material-symbols-outlined text-purple-400">local_offer</span>
+                      <h3 class="text-white font-semibold">Promociones Disponibles</h3>
+                    </div>
+                    <select v-model="selectedPromocion" 
+                      class="w-full text-sm p-3 rounded-xl border-2 border-purple-300 focus:border-purple-500 focus:ring-2 focus:ring-purple-500/20 transition duration-200 bg-white text-gray-900">
+                      <option :value="null">Sin Promoción</option>
+                      <option v-if="promociones.length > 0" v-for="promo in promociones" :key="promo.promocionID" :value="promo">
+                        {{ promo.detalle }}
+                      </option>
+                      <option v-if="promociones.length === 0" disabled>Sin promociones disponibles</option>
+                    </select>
+                  </div>
+              </div>
+              
+              <!-- Column 1: Tiempo -->
+              <div class="flex flex-col gap-4">
+                
+                <!-- Tiempo de Reserva -->
+                <section v-if="selectedRoom.Disponible" class="drop-shadow-xl overflow-hidden rounded-xl bg-gradient-to-br from-primary-900/40 to-secondary-900/40 border border-primary-500/30">
+                  <div class="flex flex-col text-white z-[1] opacity-95 rounded-xl inset-0.5 bg-gradient-to-br from-neutral-800 to-neutral-900 p-4 h-full">
+                    <div class="flex items-center gap-2 mb-4 pb-2 border-b border-primary-500/30">
+                      <span class="material-symbols-outlined text-primary-400">schedule</span>
+                      <h3 class="text-white font-semibold">Tiempo de Reserva</h3>
+                    </div>
+                    
+                    <div class="flex-1 flex flex-col justify-center space-y-4">
+                      <!-- Horas -->
+                      <div class="flex flex-col space-y-2">
+                        <label class="text-sm font-semibold text-white flex items-center gap-2">
+                          <span class="material-symbols-outlined text-sm">schedule</span>
+                          Horas
+                        </label>
+                        <div class="bg-white rounded-lg p-1">
+                          <InputNumber v-model="hours" :min="0" :max="99" showButtons 
+                            class="w-full [&_.p-inputnumber-input]:text-center [&_.p-inputnumber-input]:font-bold [&_.p-inputnumber-input]:text-lg [&_.p-inputnumber-input]:text-gray-900" />
+                        </div>
+                      </div>
+                      
+                      <!-- Minutos -->
+                      <div class="flex flex-col space-y-2">
+                        <label class="text-sm font-semibold text-white flex items-center gap-2">
+                          <span class="material-symbols-outlined text-sm">timer</span>
+                          Minutos
+                        </label>
+                        <div class="bg-white rounded-lg p-1">
+                          <InputNumber v-model="minutes" :min="0" :max="59" showButtons 
+                            class="w-full [&_.p-inputnumber-input]:text-center [&_.p-inputnumber-input]:font-bold [&_.p-inputnumber-input]:text-lg [&_.p-inputnumber-input]:text-gray-900" />
+                        </div>
+                      </div>
+
+                      <!-- Precio de reserva -->
+                      <div class="flex justify-between items-center p-4 bg-gradient-to-r from-green-600/30 to-emerald-600/30 rounded-xl border border-green-500/40 mt-4">
+                        <div class="flex items-center gap-2">
+                          <span class="material-symbols-outlined text-green-400">paid</span>
+                          <span class="font-bold text-lg text-white">Precio Total:</span>
+                        </div>
+                        <span class="font-bold text-2xl text-green-300">${{ periodoCost }}</span>
+                      </div>
+                    </div>
+                  </div>
+                </section>
+              </div>
+
+              <!-- Column 2: Información del Cliente -->
+              <div class="flex flex-col">
+                <section v-if="isSpecificRoute" class="drop-shadow-xl overflow-hidden rounded-xl bg-gradient-to-br from-green-900/40 to-teal-900/40 border border-green-500/30">
+                  <div class="flex flex-col text-white z-[1] opacity-95 rounded-xl inset-0.5 bg-gradient-to-br from-neutral-800 to-neutral-900 p-4 h-full">
+                    <div class="flex items-center gap-2 mb-4 pb-2 border-b border-green-500/30">
+                      <span class="material-symbols-outlined text-green-400">person</span>
+                      <h3 class="text-white font-semibold">Información del Cliente</h3>
+                    </div>
+
+                    <div class="flex-1 flex flex-col justify-center space-y-4">
+                      <!-- Identificador -->
+                      <div class="flex flex-col space-y-2">
+                        <label for="nombre" class="text-sm font-semibold leading-6 text-white flex items-center gap-2">
+                          <span class="material-symbols-outlined text-sm">badge</span>
+                          Identificador
+                        </label>
+                        <input type="text" v-model="selectedRoom.Identificador" maxlength="40"
+                          class="focus:ring-purple-500 border-2 w-full focus hover:shadow-lg hover:shadow-purple-500/50 border-purple-200 rounded-xl py-3 px-4 transition duration-150 ease-out md:ease-in text-lg text-gray-900 bg-white"
+                          placeholder="Nombre o identificador del cliente">
+                      </div>
+
+                      <!-- Grid para Teléfono y Patente -->
+                      <div class="grid grid-cols-1 md:grid-cols-2 gap-4">
+                        <!-- Teléfono -->
+                        <div class="flex flex-col space-y-2">
+                          <label for="telefono" class="text-sm font-semibold leading-6 text-white flex items-center gap-2">
+                            <span class="material-symbols-outlined text-sm">phone</span>
+                            Teléfono
+                          </label>
+                          <input type="text" v-model="selectedRoom.NumeroTelefono" maxlength="11"
+                            class="focus:ring-purple-500 border-2 w-full focus hover:shadow-lg hover:shadow-purple-500/50 border-purple-200 rounded-xl py-3 px-4 transition duration-150 ease-out md:ease-in text-gray-900 bg-white"
+                            placeholder="264 123-4567">
+                        </div>
+
+                        <!-- Patente -->
+                        <div class="flex flex-col space-y-2">
+                          <label for="patente" class="text-sm font-semibold leading-6 text-white flex items-center gap-2">
+                            <span class="material-symbols-outlined text-sm">directions_car</span>
+                            Patente
+                          </label>
+                          <input type="text" v-model="selectedRoom.PatenteVehiculo" maxlength="11"
+                            class="focus:ring-purple-500 border-2 w-full focus hover:shadow-lg hover:shadow-purple-500/50 border-purple-200 rounded-xl py-3 px-4 transition duration-150 ease-out md:ease-in text-gray-900 bg-white"
+                            placeholder="ABC123">
+                        </div>
+                      </div>
+                    </div>
+                  </div>
+                </section>
+
+                <!-- Placeholder cuando no es ruta específica -->
+                <div v-else class="flex-1 flex items-center justify-center">
+                  <div class="text-center text-white/60">
+                    <span class="material-symbols-outlined text-6xl mb-4 block">hotel</span>
+                    <p class="text-lg">Información del cliente disponible en vista detallada</p>
+                  </div>
+                </div>
+
+              </div>
+
+            </div>
+
+            <!-- Footer: Botón de Acción -->
+            <div class="flex-shrink-0 px-6 py-4 bg-neutral-900 border-t border-neutral-700">
+              <div class="flex justify-center">
+                <button @click="reserveRoom" type="button" 
+                  :disabled="isLoading"
+                  class="relative btn-primary w-full max-w-md h-14 rounded-2xl text-lg font-bold transition-all duration-200 hover:scale-105 disabled:opacity-50 disabled:cursor-not-allowed disabled:hover:scale-100">
+                  <span v-if="!isLoading" class="flex items-center justify-center gap-3">
+                    <span class="material-symbols-outlined">door_open</span>
+                    Ocupar Habitación
+                  </span>
+                  <span v-else class="flex items-center justify-center gap-3">
+                    <ProgressSpinner style="width: 25px; height: 25px" strokeWidth="8" fill="transparent"
+                      animationDuration=".5s" aria-label="Loading" />
+                    Procesando...
+                  </span>
+                </button>
+              </div>
+            </div>
+          </div>
+        </Transition>
+      </div>
+    </Transition>
+  </Teleport>
+</template>
+
+<script setup>
+import { computed } from 'vue';
+import { onMounted, ref, watch } from 'vue';
+import axiosClient from '../axiosClient';
+import InputNumber from 'primevue/inputnumber';
+import Checkbox from 'primevue/checkbox';
+import { useRoute } from 'vue-router';
+import ProgressSpinner from 'primevue/progressspinner';
+import Toast from 'primevue/toast';
+import { useToast } from 'primevue/usetoast';
+import { useAuthStore } from '../store/auth.js'; // Import the auth store
+import { ReservasService } from '../services/reservasService';
+
+const isSpecificRoute = computed(() => route.path.startsWith('/Rooms'));
+const UsuarioID = ref(null);
+const InstitucionID = ref(null);
+const authStore = useAuthStore();
+
+// Feature flag for V1 API
+const USE_V1_API = true;
+const route = useRoute();
+const toast = useToast();
+let isLoading = ref(false);
+
+function getDatosLogin() {
+  InstitucionID.value = authStore.institucionID;
+  UsuarioID.value = authStore.usuarioID || 14; // Fallback to 14 if no user ID
+}
+
+const hours = ref(0);
+const periodoCost = ref(0);
+const minutes = ref(0);
+const promociones = ref([]);
+const selectedPromocion = ref(null);
+
+const emits = defineEmits(["close-modal", "room-reserved"])
+const props = defineProps({
+  room: Object,
+});
+
+onMounted(async () => {
+  selectedRoom.value.HabitacionID = props.room.habitacionId
+  selectedRoom.value.Disponible = props.room.disponible
+  selectedRoom.value.Precio = props.room.precio
+  try {
+    const response = await axiosClient.get(`/api/Promociones/GetPromocionesCategoria?categoriaID=${props.room.categoriaId}`);
+    promociones.value = response.data.data || [];
+    console.log(promociones.value)
+  } catch (error) {
+    console.error('Error fetching promociones:', error);
+  }
+  console.log("Se aplicó");
+  updatePeriodoCost(); // Initial calculation    setCurrentDateTime();
+  document.body.style.overflow = 'hidden';
+})
+
+watch([selectedPromocion], () => {
+  if (selectedPromocion.value != null) {
+    hours.value = selectedPromocion.value.cantidadHoras;
+    periodoCost.value = Math.round(selectedPromocion.value.tarifa * selectedPromocion.value.cantidadHoras);
+    selectedRoom.value.PromocionID = selectedPromocion.value.promocionID;
+  }
+  else updatePeriodoCost();
+});
+
+let selectedRoom = ref({
+  HabitacionID: 0,
+  Disponible: null,
+  FechaReserva: '',
+  FechaFin: '',
+  TotalHoras: 0,
+  TotalMinutos: 0,
+  Precio: 0,
+  PromocionID: 0,
+  TotalHoras: 0,
+  TotalMinutos: 0,
+  UsuarioID: 14,
+  PatenteVehiculo: '',
+  NumeroTelefono: '',
+  Identificador: '',
+  esReserva: true,
+})
+
+// Objeto con los valores de la tabla
+const tableData = ref({
+  descuento: 0,
+  tarjeta: 0,
+  recargos: 0,
+  empenos: '',
+  total: 0,
+});
+
+const currentDate = ref('');
+const currentTime = ref('');
+let editTagRel = {}
+let cheatRefresh = ref(false);
+let idNewTag = ref(0);
+let numeroError = ref('');
+
+onMounted(() => {
+  getDatosLogin();
+});
+
+console.log("tagselected : " + editTagRel.value)
+
+//SECTOR DE VALIDACIONES DE FORMULARIO
+
+watch([hours, minutes], ([newHours, newMinutes]) => {
+  selectedRoom.value.TotalHoras = newHours;
+  selectedRoom.value.TotalMinutos = newMinutes;
+});
+
+// Función para calcular el total automáticamente
+watch([() => tableData.value.descuento, () => tableData.value.tarjeta, () => tableData.value.recargos], () => {
+  tableData.value.total = tableData.value.descuento + tableData.value.tarjeta + tableData.value.recargos;
+});
+
+// Función para obtener la fecha y la hora actuales
+const setCurrentDateTime = () => {
+  const now = new Date();
+
+  // Formato de la fecha en yyyy-mm-dd
+  currentDate.value = now.toISOString().substr(0, 10);
+
+  // Formato de la hora en hh:mm
+  currentTime.value = now.toTimeString().substr(0, 5);
+};
+
+const updatePeriodoCost = () => {
+  const totalHours = hours || 0;
+  const totalMinutes = minutes || 0;
+  console.log(selectedPromocion.value);
+  if (selectedPromocion.value == null) {
+    const hourlyRate = selectedRoom.value.Precio || 0;
+    const totalPeriod = totalHours.value + totalMinutes.value / 60;
+    periodoCost.value = (totalPeriod * hourlyRate).toFixed(2);
+    console.log(totalPeriod)
+    console.log(totalHours.value, totalMinutes.value, hourlyRate)
+  }
+  else {
+    periodoCost.value = Math.round(selectedPromocion.value.tarifa * totalHours.value + selectedPromocion.value.tarifa * totalMinutes.value / 60);
+    console.log(periodoCost)
+  }
+};
+
+watch([hours, minutes], updatePeriodoCost);
+
+const validarNumero = (num) => {
+  const numero = num;
+  if (!numero) {
+    numeroError.value = 'Este Campo es obligatorio'
+  } else if (!/^\d+$/.test(numero)) {
+    numeroError.value = 'Solo se permiten números';
+  } else {
+    numeroError.value = '';
+  }
+}
+
+const actualizarFechas = () => {
+  const now = new Date();
+
+  // Convertir la fecha y hora actual a la zona horaria local
+  const localFechaReserva = new Date(now.getTime() - now.getTimezoneOffset() * 60000).toISOString().slice(0, -1);
+
+  selectedRoom.value.FechaReserva = localFechaReserva;
+  // Sumar una hora más
+  const fechaConUnaHoraMas = new Date(now);
+  fechaConUnaHoraMas.setHours(fechaConUnaHoraMas.getHours() + 1);
+
+  // Convertir la nueva fecha con una hora adicional a la zona horaria local
+  const localFechaReservaConUnaHoraMas = new Date(fechaConUnaHoraMas.getTime() - fechaConUnaHoraMas.getTimezoneOffset() * 60000).toISOString().slice(0, -1);
+
+  // Aquí puedes asignar la nueva fecha si es necesario
+  selectedRoom.value.FechaFin = localFechaReservaConUnaHoraMas;
+};
+
+//Reservar Habitacion
+const reserveRoom = () => {
+  if (isLoading.value) return; // Evitar múltiples solicitudes
+  isLoading.value = true;
+  actualizarFechas()
+  
+  // Validación: solo el tiempo es obligatorio
+  const hasTime = hours.value > 0 || minutes.value > 0;
+  
+  if (numeroError.value !== '' || !hasTime) {
+    // No envíes el formulario si hay errores de validación
+    console.log("faltan datos obligatorios");
+    toast.add({
+      severity: 'warn',
+      summary: 'Datos incompletos',
+      detail: !hasTime ? 'Por favor ingrese al menos horas o minutos' : 'Hay errores en la validación',
+      life: 10000
+    });
+    isLoading.value = false; // Resetear loading state
+    return;
+  }
+
+  console.log('Enviando reserva:', selectedRoom.value);
+
+  let reservationPromise;
+
+  if (USE_V1_API) {
+    // Transform to V1 API format
+    const v1ReservaData = {
+      habitacionId: selectedRoom.value.HabitacionID,
+      promocionId: selectedRoom.value.PromocionID || 0,
+      fechaInicio: selectedRoom.value.FechaReserva,
+      fechaFin: selectedRoom.value.FechaFin || selectedRoom.value.FechaReserva,
+      totalHoras: selectedRoom.value.TotalHoras,
+      totalMinutos: selectedRoom.value.TotalMinutos,
+      esReserva: selectedRoom.value.esReserva,
+      guest: {
+        patenteVehiculo: selectedRoom.value.PatenteVehiculo || null,
+        numeroTelefono: selectedRoom.value.NumeroTelefono || null,
+        identificador: selectedRoom.value.Identificador || null
+      }
+    };
+
+    console.log('Using V1 API - Reserva Data:', v1ReservaData);
+    reservationPromise = ReservasService.createReserva(v1ReservaData);
+  } else {
+    // Use legacy API
+    console.log('Using Legacy API - InstitucionID:', InstitucionID.value, 'UsuarioID:', UsuarioID.value);
+    reservationPromise = ReservasService.legacyCreateReserva(InstitucionID.value, UsuarioID.value, selectedRoom.value);
+  }
+
+  reservationPromise
+    .then(res => {
+      console.log('Reserva exitosa:', res.data);
+      toast.add({
+        severity: 'success',
+        summary: 'Éxito',
+        detail: 'Habitación ocupada exitosamente',
+        life: 9000
+      });
+      isLoading.value = false; // Desactivar indicador de carga
+      
+      // Reload page to update rooms
+      setTimeout(() => {
+        window.location.reload();
+      }, 1500);
+    })
+    .catch(error => {
+      console.error('Error en reserva:', error);
+      toast.add({
+        severity: 'error',
+        summary: 'Error',
+        detail: 'Error al reservar la habitación. Por favor, intente nuevamente.',
+        life: 10000
+      });
+      isLoading.value = false; // Resetear loading state
+    });
+}
+</script>
+
+<style scoped>
+.modal-outer-enter-active,
+.modal-outer-leave-active {
+  transition: opacity 0.3s cubic-bezier(0.52, 0.02, 0.19, 1.02);
+}
+
+.modal-outer-enter-from,
+.modal-outer-leave-to {
+  opacity: 0;
+}
+
+.modal-inner-enter-active {
+  transition: all 0.3s cubic-bezier(0.52, 0.02, 0.19, 1.02) 0.10s;
+}
+
+.modal-inner-leave-active {
+  transition: all 0.3s cubic-bezier(0.52, 0.02, 0.19, 1.02);
+}
+
+.modal-inner-enter-from {
+  opacity: 0;
+  transform: scale(0.8);
+}
+
+.modal-inner-leave-to {
+  transform: scale(0.8);
+}
+
+/* Custom styles for PrimeVue InputNumber */
+:deep(.p-inputnumber) {
+  width: 100%;
+}
+
+:deep(.p-inputnumber-input) {
+  width: 100%;
+  text-align: center;
+  font-weight: bold;
+  font-size: 1.125rem;
+}
+
+:deep(.p-inputnumber-button) {
+  width: 2.5rem;
+}
+</style>