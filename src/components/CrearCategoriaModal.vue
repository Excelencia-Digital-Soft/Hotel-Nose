<<<<<<< HEAD
<template>
    <div class="bg-white p-6 rounded-lg shadow-lg text-center w-96">
      <h3 class="text-xl font-bold mb-4">Crear nueva categoría</h3>
      <form @submit.prevent="createCategory">
        <div class="mb-4">
          <label class="block text-sm font-bold mb-2" for="categoryName">Nombre de la categoría:</label>
          <input 
            v-model="categoryName"
            class="shadow appearance-none border rounded w-full py-2 px-3 text-gray-700 leading-tight focus:outline-none focus:shadow-outline"
            id="categoryName" 
            type="text" 
            placeholder="Nombre de la categoría" 
            required
          />
        </div>
        <div class="mt-6 flex space-x-4 justify-center">
          <button type="submit" class="bg-blue-500 hover:bg-blue-700 text-white font-bold py-2 px-4 rounded">
            Crear
          </button>
          <button 
            type="button" 
            @click="$emit('close-modal')" 
            class="bg-gray-300 px-4 py-2 rounded hover:bg-gray-400">
            Cancelar
          </button>
        </div>
      </form>
    </div>
  </template>
  
  <script setup>
  import { ref, onMounted } from 'vue';
  import axiosClient from '../axiosClient';
  import { defineEmits } from 'vue';
  const emit = defineEmits(['category-created', 'close-modal']);

  const categoryName = ref('');
  
  const createCategory = async () => {
    if (categoryName.value.trim()) {
      try {
        const response = await axiosClient.post(`/api/CategoriaArticulos/CrearCategoria`, {
          InstitucionID: InstitucionID.value,
          NombreCategoria: categoryName.value,
        });
  
        if (response.data && response.data.ok) {
          alert(response.data.message);
          emit('category-created'); // Emit event to refresh categories
          emit('close-modal'); // Close modal
        } else {
          alert('Error creating category: ' + response.data.message);
        }
      } catch (error) {
        console.error('Error creating category:', error);
        alert('Error creating category');
      }
    } else {
      alert('Por favor, ingresa un nombre para la categoría');
    }
  };
  // logica login
import { useAuthStore } from '../store/auth.js'; // Import the auth store
const InstitucionID = ref(null);
const authStore = useAuthStore();
function getDatosLogin(){
    InstitucionID.value = authStore.institucionID;
  }
  onMounted(() => {
  getDatosLogin();
});

  </script>
  
  <style scoped>
  /* Add your styles here */
  </style>
=======
<template>
    <div class="bg-white p-6 rounded-lg shadow-lg text-center w-96">
      <h3 class="text-xl font-bold mb-4">Crear nueva categoría</h3>
      <form @submit.prevent="createCategory">
        <div class="mb-4">
          <label class="block text-sm font-bold mb-2" for="categoryName">Nombre de la categoría:</label>
          <input 
            v-model="categoryName"
            class="shadow appearance-none border rounded w-full py-2 px-3 text-gray-700 leading-tight focus:outline-none focus:shadow-outline"
            id="categoryName" 
            type="text" 
            placeholder="Nombre de la categoría" 
            required
          />
        </div>
        <div class="mt-6 flex space-x-4 justify-center">
          <button type="submit" class="bg-blue-500 hover:bg-blue-700 text-white font-bold py-2 px-4 rounded">
            Crear
          </button>
          <button 
            type="button" 
            @click="$emit('close-modal')" 
            class="bg-gray-300 px-4 py-2 rounded hover:bg-gray-400">
            Cancelar
          </button>
        </div>
      </form>
    </div>
  </template>
  
  <script setup>
  import { ref, onMounted } from 'vue';
  import axiosClient from '../axiosClient';
  const emit = defineEmits(['category-created', 'close-modal']);

  const categoryName = ref('');
  
  const createCategory = async () => {
    if (categoryName.value.trim()) {
      try {
        const response = await axiosClient.post(`/api/CategoriaArticulos/CrearCategoria`, {
          InstitucionID: InstitucionID.value,
          NombreCategoria: categoryName.value,
        });
  
        if (response.data && response.data.ok) {
          alert(response.data.message);
          emit('category-created'); // Emit event to refresh categories
          emit('close-modal'); // Close modal
        } else {
          alert('Error creating category: ' + response.data.message);
        }
      } catch (error) {
        console.error('Error creating category:', error);
        alert('Error creating category');
      }
    } else {
      alert('Por favor, ingresa un nombre para la categoría');
    }
  };
  // logica login
import { useAuthStore } from '../store/auth.js'; // Import the auth store
const InstitucionID = ref(null);
const authStore = useAuthStore();
function getDatosLogin(){
    InstitucionID.value = authStore.institucionID;
  }
  onMounted(() => {
  getDatosLogin();
});

  </script>
  
  <style scoped>
  /* Add your styles here */
  </style>
>>>>>>> 8290ecd0
  <|MERGE_RESOLUTION|>--- conflicted
+++ resolved
@@ -1,157 +1,77 @@
-<<<<<<< HEAD
-<template>
-    <div class="bg-white p-6 rounded-lg shadow-lg text-center w-96">
-      <h3 class="text-xl font-bold mb-4">Crear nueva categoría</h3>
-      <form @submit.prevent="createCategory">
-        <div class="mb-4">
-          <label class="block text-sm font-bold mb-2" for="categoryName">Nombre de la categoría:</label>
-          <input 
-            v-model="categoryName"
-            class="shadow appearance-none border rounded w-full py-2 px-3 text-gray-700 leading-tight focus:outline-none focus:shadow-outline"
-            id="categoryName" 
-            type="text" 
-            placeholder="Nombre de la categoría" 
-            required
-          />
-        </div>
-        <div class="mt-6 flex space-x-4 justify-center">
-          <button type="submit" class="bg-blue-500 hover:bg-blue-700 text-white font-bold py-2 px-4 rounded">
-            Crear
-          </button>
-          <button 
-            type="button" 
-            @click="$emit('close-modal')" 
-            class="bg-gray-300 px-4 py-2 rounded hover:bg-gray-400">
-            Cancelar
-          </button>
-        </div>
-      </form>
-    </div>
-  </template>
-  
-  <script setup>
-  import { ref, onMounted } from 'vue';
-  import axiosClient from '../axiosClient';
-  import { defineEmits } from 'vue';
-  const emit = defineEmits(['category-created', 'close-modal']);
-
-  const categoryName = ref('');
-  
-  const createCategory = async () => {
-    if (categoryName.value.trim()) {
-      try {
-        const response = await axiosClient.post(`/api/CategoriaArticulos/CrearCategoria`, {
-          InstitucionID: InstitucionID.value,
-          NombreCategoria: categoryName.value,
-        });
-  
-        if (response.data && response.data.ok) {
-          alert(response.data.message);
-          emit('category-created'); // Emit event to refresh categories
-          emit('close-modal'); // Close modal
-        } else {
-          alert('Error creating category: ' + response.data.message);
-        }
-      } catch (error) {
-        console.error('Error creating category:', error);
-        alert('Error creating category');
-      }
-    } else {
-      alert('Por favor, ingresa un nombre para la categoría');
-    }
-  };
-  // logica login
-import { useAuthStore } from '../store/auth.js'; // Import the auth store
-const InstitucionID = ref(null);
-const authStore = useAuthStore();
-function getDatosLogin(){
-    InstitucionID.value = authStore.institucionID;
-  }
-  onMounted(() => {
-  getDatosLogin();
-});
-
-  </script>
-  
-  <style scoped>
-  /* Add your styles here */
-  </style>
-=======
-<template>
-    <div class="bg-white p-6 rounded-lg shadow-lg text-center w-96">
-      <h3 class="text-xl font-bold mb-4">Crear nueva categoría</h3>
-      <form @submit.prevent="createCategory">
-        <div class="mb-4">
-          <label class="block text-sm font-bold mb-2" for="categoryName">Nombre de la categoría:</label>
-          <input 
-            v-model="categoryName"
-            class="shadow appearance-none border rounded w-full py-2 px-3 text-gray-700 leading-tight focus:outline-none focus:shadow-outline"
-            id="categoryName" 
-            type="text" 
-            placeholder="Nombre de la categoría" 
-            required
-          />
-        </div>
-        <div class="mt-6 flex space-x-4 justify-center">
-          <button type="submit" class="bg-blue-500 hover:bg-blue-700 text-white font-bold py-2 px-4 rounded">
-            Crear
-          </button>
-          <button 
-            type="button" 
-            @click="$emit('close-modal')" 
-            class="bg-gray-300 px-4 py-2 rounded hover:bg-gray-400">
-            Cancelar
-          </button>
-        </div>
-      </form>
-    </div>
-  </template>
-  
-  <script setup>
-  import { ref, onMounted } from 'vue';
-  import axiosClient from '../axiosClient';
-  const emit = defineEmits(['category-created', 'close-modal']);
-
-  const categoryName = ref('');
-  
-  const createCategory = async () => {
-    if (categoryName.value.trim()) {
-      try {
-        const response = await axiosClient.post(`/api/CategoriaArticulos/CrearCategoria`, {
-          InstitucionID: InstitucionID.value,
-          NombreCategoria: categoryName.value,
-        });
-  
-        if (response.data && response.data.ok) {
-          alert(response.data.message);
-          emit('category-created'); // Emit event to refresh categories
-          emit('close-modal'); // Close modal
-        } else {
-          alert('Error creating category: ' + response.data.message);
-        }
-      } catch (error) {
-        console.error('Error creating category:', error);
-        alert('Error creating category');
-      }
-    } else {
-      alert('Por favor, ingresa un nombre para la categoría');
-    }
-  };
-  // logica login
-import { useAuthStore } from '../store/auth.js'; // Import the auth store
-const InstitucionID = ref(null);
-const authStore = useAuthStore();
-function getDatosLogin(){
-    InstitucionID.value = authStore.institucionID;
-  }
-  onMounted(() => {
-  getDatosLogin();
-});
-
-  </script>
-  
-  <style scoped>
-  /* Add your styles here */
-  </style>
->>>>>>> 8290ecd0
+<template>
+    <div class="bg-white p-6 rounded-lg shadow-lg text-center w-96">
+      <h3 class="text-xl font-bold mb-4">Crear nueva categoría</h3>
+      <form @submit.prevent="createCategory">
+        <div class="mb-4">
+          <label class="block text-sm font-bold mb-2" for="categoryName">Nombre de la categoría:</label>
+          <input 
+            v-model="categoryName"
+            class="shadow appearance-none border rounded w-full py-2 px-3 text-gray-700 leading-tight focus:outline-none focus:shadow-outline"
+            id="categoryName" 
+            type="text" 
+            placeholder="Nombre de la categoría" 
+            required
+          />
+        </div>
+        <div class="mt-6 flex space-x-4 justify-center">
+          <button type="submit" class="bg-blue-500 hover:bg-blue-700 text-white font-bold py-2 px-4 rounded">
+            Crear
+          </button>
+          <button 
+            type="button" 
+            @click="$emit('close-modal')" 
+            class="bg-gray-300 px-4 py-2 rounded hover:bg-gray-400">
+            Cancelar
+          </button>
+        </div>
+      </form>
+    </div>
+  </template>
+  
+  <script setup>
+  import { ref, onMounted } from 'vue';
+  import axiosClient from '../axiosClient';
+  const emit = defineEmits(['category-created', 'close-modal']);
+
+  const categoryName = ref('');
+  
+  const createCategory = async () => {
+    if (categoryName.value.trim()) {
+      try {
+        const response = await axiosClient.post(`/api/CategoriaArticulos/CrearCategoria`, {
+          InstitucionID: InstitucionID.value,
+          NombreCategoria: categoryName.value,
+        });
+  
+        if (response.data && response.data.ok) {
+          alert(response.data.message);
+          emit('category-created'); // Emit event to refresh categories
+          emit('close-modal'); // Close modal
+        } else {
+          alert('Error creating category: ' + response.data.message);
+        }
+      } catch (error) {
+        console.error('Error creating category:', error);
+        alert('Error creating category');
+      }
+    } else {
+      alert('Por favor, ingresa un nombre para la categoría');
+    }
+  };
+  // logica login
+import { useAuthStore } from '../store/auth.js'; // Import the auth store
+const InstitucionID = ref(null);
+const authStore = useAuthStore();
+function getDatosLogin(){
+    InstitucionID.value = authStore.institucionID;
+  }
+  onMounted(() => {
+  getDatosLogin();
+});
+
+  </script>
+  
+  <style scoped>
+  /* Add your styles here */
+  </style>
   