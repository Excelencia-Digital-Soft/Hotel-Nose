--- conflicted
+++ resolved
@@ -1,839 +1,603 @@
-<<<<<<< HEAD
-<template>
-  <Teleport to="body" class="overflow-hidden">
-    <Transition name="modal-outer" appear>
-      <div
-        class="fixed w-full h-full overflow-auto z-20 bg-black bg-opacity-80 backdrop-blur-lg top-0 left-0 flex justify-center px-8">
-        <Transition name="modal-inner">
-          <div class="w-11/12 md:w-4/6 h-[90%] bg-neutral-800 fixed top-6 flex flex-col bg-opacity-60 backdrop-blur-lg justify-evenly items-start p-8 pb-12 rounded-3xl self-start mt-0 border-y-4 border-accent-400">
-            
-            <section class="flex space-x-1 mb-4 ">
-              <div class="pr-4">
-              <label class="text-lg font-bold text-white whitespace-nowrap">Lista de Productos</label> 
-              <input type="text" v-model="keyword"
-                class="focus:ring-purple-500 border-2 w-full focus hover:shadow-lg hover:shadow-purple-500/50 border-purple-200 rounded-3xl transition-colors  "
-                placeholder="Buscar productos" />
-              </div>
-              <!-- Categoría de productos -->
-              <div class="flex flex-col items-center">
-                <label for="categoryFilter" class="text-white font-semibold whitespace-nowrap">Filtrar por categoría:</label>
-                <select id="categoryFilter" v-model="selectedCategory" class="focus:ring-purple-500 border-2 w-full  focus hover:shadow-lg hover:shadow-purple-500/50 border-purple-200 rounded-3xl transition-colors  ">
-                  <option :value="null">Todas</option>
-                  <option v-for="category in categorias" :key="category.categoriaId" :value="category">
-                    {{ category.nombreCategoria }}
-                  </option>
-                </select>
-              </div>
-            </section>
-
-
-            <div class="container mx-auto">
-              <!-- Contenedor con overflow-hidden y altura de 500px -->
-              <div class="h-80" style="max-height: 40vh; overflow-y: auto;">
-                <div class="grid grid-cols-2 md:grid-cols-4 gap-2 mx-2">
-                  <!-- Iteramos sobre los productos filtrados -->
-                  <div v-for="producto in filteredProductos" :key="producto.articuloId"
-                    @click="toggleSeleccion(producto)" :class="{
-                      'relative hover:bg-accent-900 hover:bg-opacity-50 cursor-pointer text-white text-center rounded-lg p-4 flex flex-col items-center justify-center transition-colors duration-50 ease-out md:ease-in': true,
-                      ' bg-accent-800 border-primary-400 border-x-2':seleccionados.some(p => p.articuloId === producto.articuloId)
-                    }">
-                    <!-- Imagen del producto -->
-                    <div class="w-16 h-16 flex items-center justify-center rounded-md mb-2">
-                      <img :src="producto.imageUrl || '../assets/image59.svg'" alt="Imagen del producto"
-                        class="w-full h-full object-cover" />
-                    </div>
-                    <!-- Nombre del producto -->
-                    <p>{{ producto.nombreArticulo }}</p>
-                    <p>En stock: {{ producto.cantidad }}</p>
-                  </div>
-                </div>
-              </div>
-            </div>
-
-            <!-- TABLE CONTENT -->
-            <TableRow class="w-full" :selectedList="seleccionados" @update:productList="actualizarSeleccionados"/>
-            <h3 class="text-md text-white font-semibold">{{ props.name }}</h3>
-            <h3 class="text-md text-white font-semibold">¿Seguro que desea confirmar?</h3>
-            <div class="flex">
-              <button type="button"
-                class="btn-secondary absolute -bottom-8 left-6 md:left-16 text-md w-1/3 h-16 rounded-3xl"
-                @click="confirmarAccion">
-                <span v-if="!isLoading">Confirmar</span>
-                <span v-else>
-                  <button type="button"
-                    class="cargando w-8 flex justify-center items-center font-semibold text-stone-800" disabled>
-                    <svg class="motion-safe:animate-spin" enable-background="new 0 0 24 24" viewBox="0 0 24 24"
-                      xmlns="http://www.w3.org/2000/svg">
-                      <path
-                        d="M5.1,16c-0.3-0.5-0.9-0.6-1.4-0.4c-0.5,0.3-0.6,0.9-0.4,1.4c0.3,0.5,0.9,0.6,1.4,0.4C5.2,17.1,5.3,16.5,5.1,16C5.1,16,5.1,16,5.1,16z M4.7,6.6C4.2,6.4,3.6,6.5,3.3,7C3.1,7.5,3.2,8.1,3.7,8.4C4.2,8.6,4.8,8.5,5.1,8C5.3,7.5,5.2,6.9,4.7,6.6z M20.3,8.4c0.5-0.3,0.6-0.9,0.4-1.4c-0.3-0.5-0.9-0.6-1.4-0.4c-0.5,0.3-0.6,0.9-0.4,1.4C19.2,8.5,19.8,8.6,20.3,8.4z M4,12c0-0.6-0.4-1-1-1s-1,0.4-1,1s0.4,1,1,1S4,12.6,4,12z M7.2,18.8c-0.5,0.1-0.9,0.7-0.7,1.2c0.1,0.5,0.7,0.9,1.2,0.7c0.5-0.1,0.9-0.7,0.7-1.2C8.3,19,7.8,18.7,7.2,18.8z M21,11c-0.6,0-1,0.4-1,1s0.4,1,1,1s1-0.4,1-1S21.6,11,21,11z M20.3,15.6c-0.5-0.3-1.1-0.1-1.4,0.4c-0.3,0.5-0.1,1.1,0.4,1.4c0.5,0.3,1.1,0.1,1.4-0.4c0,0,0,0,0,0C20.9,16.5,20.8,15.9,20.3,15.6z M17,3.3c-0.5-0.3-1.1-0.1-1.4,0.4c-0.3,0.5-0.1,1.1,0.4,1.4c0.5,0.3,1.1-0.1,1.4-0.4c0,0,0,0,0,0C17.6,4.2,17.5,3.6,17,3.3z M16.8,18.8c-0.5-0.1-1.1,0.2-1.2,0.7c-0.1,0.5,0.2,1.1,0.7,1.2c0.5,0.1,1.1-0.2,1.2-0.7C17.6,19.5,17.3,19,16.8,18.8z M12,20c-0.6,0-1,0.4-1,1s0.4,1,1,1s1-0.4,1-1S12.6,20,12,20z M12,2c-0.6,0-1,0.4-1,1s0.4,1,1,1s1-0.4,1-1S12.6,2,12,2z"
-                        fill="#ffffff" />
-                    </svg>
-                  </button>
-                </span>
-              </button>
-              <button type="button"
-                class="btn-danger absolute -bottom-8 right-6 md:right-16 text-md w-1/3 h-16 rounded-3xl transition-colors border-2 border-purple-200"
-                @click="emits('close')">cancelar</button>
-            </div>
-            <button class="btn-danger absolute text-md w-12 h-12 -top-6 right-0 rounded-full border-2 border-purple-200"
-              @click="emits('close')">X</button>
-          </div>
-        </Transition>
-      </div>
-    </Transition>
-  </Teleport>
-</template>
-<script setup>
-import { onMounted, ref, computed } from 'vue';
-import { useAuthStore } from '../store/auth.js';
-import axiosClient from '../axiosClient';
-import { fetchImage } from '../services/imageService';
-import TableRow from './TableRow.vue';
-
-const authStore = useAuthStore();
-
-const props = defineProps({
-  name: String,
-  habitacionID: Number,
-  consumoHabitacion:Boolean
-});
-
-const emits = defineEmits(["close", "confirmaAccion"]);
-
-let isLoading = ref(false);
-const productos = ref([]);
-const categorias = ref([]); // Store categories with ID-to-name mapping
-let seleccionados = ref([]);
-const selectedCategory = ref(null); // Reactive variable for selected category
-const keyword = ref("");
-let getInv = ref("");
-onMounted(() => {
-  getDatosLogin();
-  if (!props.consumoHabitacion){
-    getInv.value = `/GetInventarioGeneral?InstitucionID=${InstitucionID.value}`
-  }
-  else{
-     getInv.value = `api/Inventario/GetInventario?habitacionID=${props.habitacionID}`
-  }
-  fetchCategorias(); // Fetch categories when the component mounts
-  fetchArticulos();
-  console.log(props.habitacionID);
-});
-
-const filteredProductos = computed(() => {
-  return productos.value.filter(producto => {
-    const matchesCategory =
-      !selectedCategory.value || producto.categoriaID === selectedCategory.value.categoriaId;
-    const matchesKeyword =
-      !keyword.value || producto.nombreArticulo.toLowerCase().includes(keyword.value.toLowerCase());
-    return matchesCategory && matchesKeyword;
-  });
-});
-
-
-// Dropdown options for categories
-const uniqueCategories = computed(() => categorias.value.map(c => c.nombreCategoria));
-
-const fetchArticulos = async () => {
-  try {
-    const response = await axiosClient.get(getInv.value);
-    if (response.data && response.data.data) {
-      // Filter articles with stock > 0 and fetch their images
-      productos.value = await Promise.all(
-        response.data.data
-          .filter(a => a.cantidad > 0)
-          .map(async (articulo) => {
-            const imageUrl = await fetchImage(articulo.articulo.articuloId); // Fetch the image URL
-            return {
-              ...articulo.articulo,
-              cantidad: articulo.cantidad,
-              imageUrl, // Include the image URL
-            };
-          })
-      );
-    } else {
-      console.error('Datos de la API no válidos:', response.data);
-    }
-  } catch (error) {
-    console.error('Error al obtener los artículos:', error);
-  }
-};
-// Fetch categories from the API
-const fetchCategorias = async () => {
-  try {
-    const response = await axiosClient.get(`/api/CategoriaArticulos/GetCategorias?InstitucionID=${InstitucionID.value}`);
-    if (response.data && response.data.data) {
-      categorias.value = response.data.data; // Store full category data (ID and name)
-    } else {
-      console.error("Datos de la API de categorías no válidos:", response.data);
-    }
-  } catch (error) {
-    console.error("Error al obtener las categorías:", error);
-  }
-};
-
-const toggleSeleccion = (producto) => {
-  const index = seleccionados.value.findIndex(p => p.articuloId === producto.articuloId);
-  if (index === -1) {
-    seleccionados.value.push({
-      articuloId: producto.articuloId,
-      nombreArticulo: producto.nombreArticulo,
-      precio: producto.precio,
-      cantidad: 1,
-      maximo: producto.cantidad,
-    });
-  } else {
-    seleccionados.value.splice(index, 1);
-  }
-};
-
-const actualizarSeleccionados = (nuevaLista) => {
-  seleccionados.value = nuevaLista;
-};
-
-const confirmarAccion = () => {
-  isLoading.value = true;
-  emits("confirmaAccion", seleccionados.value);
-  emits("close");
-};
-
-const InstitucionID = ref(null)
-function getDatosLogin(){
-    InstitucionID.value = authStore.institucionID;
-  }
-</script>
-
-
-<style scoped>
-.modal-outer-enter-active,
-.modal-outer-leave-active {
-  transition: opacity 0.3s cubic-bezier(0.52, 0.02, 0.19, 1.02);
-}
-
-.modal-outer-enter-from,
-.modal-outer-leave-to {
-  opacity: 0;
-}
-
-.modal-inner-enter-active {
-  transition: all 0.3s cubic-bezier(0.52, 0.02, 0.19, 1.02) 0.10s;
-}
-
-.modal-inner-leave-active {
-  transition: all 0.3s cubic-bezier(0.52, 0.02, 0.19, 1.02);
-}
-
-.modal-inner-enter-from {
-  opacity: 0;
-  transform: scale(0.8);
-}
-
-.modal-inner-leave-to {
-  transform: scale(0.8);
-}
-</style>
-=======
-<template>
-  <Teleport to="body">
-    <Transition name="modal-outer" appear>
-      <div
-        class="fixed inset-0 z-[60] bg-black/80 backdrop-blur-sm flex items-center justify-center p-4"
-        @click.self="emits('close')"
-      >
-        <Transition name="modal-inner">
-          <div
-            class="relative w-full max-w-6xl h-[90vh] bg-gradient-to-br from-neutral-900 via-neutral-800 to-neutral-900 rounded-2xl shadow-2xl border border-primary-500/20 flex flex-col overflow-hidden"
-            @click.stop
-          >
-            <!-- Header mejorado -->
-            <div
-              class="relative px-6 py-4 bg-gradient-to-r from-primary-600/10 via-secondary-600/10 to-accent-600/10 border-b border-neutral-700/50 flex-shrink-0"
-            >
-              <div class="flex items-center justify-between">
-                <div class="flex items-center gap-3">
-                  <div
-                    class="w-10 h-10 rounded-lg bg-gradient-to-r from-primary-500 to-secondary-500 flex items-center justify-center"
-                  >
-                    <span class="material-symbols-outlined text-white text-lg">inventory_2</span>
-                  </div>
-                  <div>
-                    <h2 class="text-xl font-bold text-white lexend-exa">
-                      {{ consumoHabitacion ? 'Inventario de Habitación' : 'Inventario General' }}
-                    </h2>
-                    <p class="text-sm text-neutral-400">
-                      {{
-                        props.name ? `Cliente: ${props.name}` : 'Selecciona productos para agregar'
-                      }}
-                    </p>
-                  </div>
-                </div>
-
-                <button
-                  @click="emits('close')"
-                  class="w-10 h-10 rounded-lg bg-red-500/10 hover:bg-red-500/20 border border-red-500/30 text-red-400 hover:text-red-300 transition-all duration-200 flex items-center justify-center group"
-                >
-                  <span
-                    class="material-symbols-outlined group-hover:rotate-90 transition-transform duration-200"
-                    >close</span
-                  >
-                </button>
-              </div>
-            </div>
-
-            <!-- Filtros mejorados -->
-            <div class="px-6 py-4 bg-neutral-800/50 border-b border-neutral-700/50 flex-shrink-0">
-              <div class="grid grid-cols-1 md:grid-cols-2 gap-4">
-                <!-- Búsqueda -->
-                <div class="relative">
-                  <label class="block text-sm font-medium text-neutral-300 mb-2">Categoría</label>
-
-                  <div class="relative">
-                    <div class="absolute top-2 left-0 pl-3 flex items-center pointer-events-none">
-                      <span class="material-symbols-outlined text-neutral-400 text-lg">search</span>
-                    </div>
-                    <input
-                      type="text"
-                      v-model="keyword"
-                      class="w-full pl-10 pr-4 py-3 bg-neutral-700/50 border border-neutral-600 rounded-lg text-white placeholder-neutral-400 focus:ring-2 focus:ring-primary-500 focus:border-primary-500 transition-all duration-200"
-                      placeholder="Buscar productos..."
-                    />
-
-                    <!-- Clear button -->
-                    <button
-                      v-if="keyword"
-                      @click="keyword = ''"
-                      class="absolute top-2 right-0 pr-3 flex items-center text-neutral-400 hover:text-white transition-colors"
-                    >
-                      <span class="material-symbols-outlined text-lg">clear</span>
-                    </button>
-                  </div>
-                </div>
-
-                <!-- Filtro categoría -->
-                <div class="relative">
-                  <label class="block text-sm font-medium text-neutral-300 mb-2">Categoría</label>
-                  <select
-                    v-model="selectedCategory"
-                    class="w-full px-4 py-3 bg-neutral-700/50 border border-neutral-600 rounded-lg text-white focus:ring-2 focus:ring-primary-500 focus:border-primary-500 transition-all duration-200 appearance-none cursor-pointer"
-                  >
-                    <option :value="null">Todas las categorías</option>
-                    <option
-                      v-for="category in categorias"
-                      :key="category.categoriaId"
-                      :value="category"
-                    >
-                      {{ category.nombreCategoria }}
-                    </option>
-                  </select>
-                  <div
-                    class="absolute inset-y-0 right-0 flex items-center pr-3 pointer-events-none mt-6"
-                  >
-                    <span class="material-symbols-outlined text-neutral-400 text-lg"
-                      >expand_more</span
-                    >
-                  </div>
-                </div>
-              </div>
-
-              <!-- Contador de productos -->
-              <div class="mt-3 flex items-center justify-between text-sm">
-                <span class="text-neutral-400">
-                  {{ filteredProductos.length }} producto{{
-                    filteredProductos.length !== 1 ? 's' : ''
-                  }}
-                  disponible{{ filteredProductos.length !== 1 ? 's' : '' }}
-                </span>
-                <span v-if="seleccionados.length > 0" class="text-primary-400 font-medium">
-                  {{ seleccionados.length }} seleccionado{{ seleccionados.length !== 1 ? 's' : '' }}
-                </span>
-              </div>
-            </div>
-
-            <!-- Grid de productos con scroll fijo -->
-            <div class="flex-1 min-h-0 flex flex-col">
-              <!-- Contenedor con altura fija y scroll -->
-              <div
-                class="flex-1 overflow-y-auto px-6 py-4"
-                style="min-height: 200px; max-height: calc(90vh - 400px)"
-              >
-                <!-- Estado vacío mejorado -->
-                <div
-                  v-if="filteredProductos.length === 0"
-                  class="flex flex-col items-center justify-center min-h-[300px] text-center"
-                >
-                  <div
-                    class="w-16 h-16 rounded-full bg-neutral-700/50 flex items-center justify-center mb-4"
-                  >
-                    <span class="material-symbols-outlined text-neutral-400 text-2xl"
-                      >inventory</span
-                    >
-                  </div>
-                  <h3 class="text-lg font-semibold text-white mb-2">
-                    No hay productos disponibles
-                  </h3>
-                  <p class="text-neutral-400 max-w-md">
-                    {{
-                      consumoHabitacion
-                        ? 'No se encontraron productos en el inventario de esta habitación'
-                        : 'No se encontraron productos en el inventario general'
-                    }}
-                  </p>
-                  <button
-                    @click="cleanKeyword"
-                    class="mt-4 px-4 py-2 bg-primary-600 hover:bg-primary-700 text-white rounded-lg transition-colors"
-                  >
-                    Limpiar filtros
-                  </button>
-                </div>
-
-                <!-- Grid de productos con scroll visible -->
-                <div
-                  v-else
-                  class="grid grid-cols-2 sm:grid-cols-3 lg:grid-cols-4 xl:grid-cols-5 gap-4 pb-4"
-                >
-                  <div
-                    v-for="producto in filteredProductos"
-                    :key="producto.articuloId"
-                    @click="toggleSeleccion(producto)"
-                    :class="[
-                      'group relative bg-gradient-to-br from-neutral-800 to-neutral-900 rounded-xl p-4 cursor-pointer transition-all duration-300 border-2',
-                      'hover:scale-105 hover:shadow-xl hover:shadow-primary-500/10',
-                      seleccionados.some((p) => p.articuloId === producto.articuloId)
-                        ? 'border-primary-500 bg-gradient-to-br from-primary-900/30 to-secondary-900/30 shadow-lg shadow-primary-500/20'
-                        : 'border-neutral-700 hover:border-primary-500/50',
-                    ]"
-                  >
-                    <!-- Badge de seleccionado -->
-                    <div
-                      v-if="seleccionados.some((p) => p.articuloId === producto.articuloId)"
-                      class="absolute -top-2 -right-2 w-6 h-6 bg-primary-500 rounded-full flex items-center justify-center shadow-lg z-10"
-                    >
-                      <span class="material-symbols-outlined text-white text-sm">check</span>
-                    </div>
-
-                    <!-- Imagen del producto -->
-                    <div
-                      class="aspect-square bg-neutral-700/50 rounded-lg mb-3 overflow-hidden group-hover:scale-105 transition-transform duration-300"
-                    >
-                      <img
-                        :src="producto.imageUrl || defaultProductImage"
-                        :alt="producto.nombreArticulo"
-                        class="w-full h-full object-cover"
-                        @error="handleImageError"
-                        loading="lazy"
-                      />
-                    </div>
-
-                    <!-- Info del producto -->
-                    <div class="space-y-2">
-                      <h3
-                        class="font-semibold text-white text-sm leading-tight group-hover:text-primary-300 transition-colors line-clamp-2"
-                      >
-                        {{ producto.nombreArticulo }}
-                      </h3>
-
-                      <div class="flex items-center justify-between text-xs">
-                        <span class="text-neutral-400">Stock:</span>
-                        <span
-                          :class="[
-                            'font-medium px-2 py-1 rounded-full',
-                            producto.cantidad > 10
-                              ? 'text-green-400 bg-green-400/10'
-                              : producto.cantidad > 5
-                                ? 'text-yellow-400 bg-yellow-400/10'
-                                : 'text-red-400 bg-red-400/10',
-                          ]"
-                        >
-                          {{ producto.cantidad }}
-                        </span>
-                      </div>
-
-                      <div class="flex items-center justify-between text-xs">
-                        <span class="text-neutral-400">Precio:</span>
-                        <span class="font-bold text-primary-400">${{ producto.precio }}</span>
-                      </div>
-                    </div>
-
-                    <!-- Overlay de hover -->
-                    <div
-                      class="absolute inset-0 bg-gradient-to-t from-primary-600/20 to-transparent opacity-0 group-hover:opacity-100 transition-opacity duration-300 rounded-xl pointer-events-none"
-                    ></div>
-                  </div>
-                </div>
-              </div>
-            </div>
-
-            <!-- Tabla de seleccionados mejorada -->
-            <div
-              v-if="seleccionados.length > 0"
-              class="border-t border-neutral-700/50 bg-neutral-800/30 flex-shrink-0"
-            >
-              <div class="px-6 py-3 border-b border-neutral-700/30">
-                <h3 class="text-sm font-semibold text-white flex items-center gap-2">
-                  <span class="material-symbols-outlined text-primary-400">shopping_cart</span>
-                  Productos Seleccionados ({{ seleccionados.length }})
-                </h3>
-              </div>
-
-              <div class="max-h-40 overflow-y-auto">
-                <TableRow
-                  :selectedList="seleccionados"
-                  @update:productList="actualizarSeleccionados"
-                  class="bg-transparent"
-                />
-              </div>
-            </div>
-
-            <!-- Footer con acciones -->
-            <div class="px-6 py-4 bg-neutral-800/50 border-t border-neutral-700/50 flex-shrink-0">
-              <div class="flex items-center justify-between">
-                <!-- Info de selección -->
-                <div class="text-sm text-neutral-400">
-                  <span v-if="seleccionados.length === 0">Selecciona productos para continuar</span>
-                  <span v-else>
-                    {{ seleccionados.length }} producto{{ seleccionados.length !== 1 ? 's' : '' }} •
-                    Total: ${{
-                      seleccionados
-                        .reduce((sum, item) => sum + item.precio * item.cantidad, 0)
-                        .toFixed(2)
-                    }}
-                  </span>
-                </div>
-
-                <!-- Botones de acción -->
-                <div class="flex gap-3">
-                  <button
-                    @click="emits('close')"
-                    class="px-6 py-2.5 bg-neutral-600 hover:bg-neutral-500 text-white rounded-lg font-medium transition-colors duration-200 flex items-center gap-2"
-                  >
-                    <span class="material-symbols-outlined text-lg">close</span>
-                    Cancelar
-                  </button>
-
-                  <button
-                    @click="confirmarAccion"
-                    :disabled="seleccionados.length === 0 || isLoading"
-                    class="relative px-6 py-2.5 bg-gradient-to-r from-primary-600 to-secondary-600 hover:from-primary-700 hover:to-secondary-700 disabled:from-neutral-600 disabled:to-neutral-600 text-white rounded-lg font-medium transition-all duration-200 flex items-center gap-2 disabled:cursor-not-allowed min-w-[120px] justify-center"
-                  >
-                    <template v-if="!isLoading">
-                      <span class="material-symbols-outlined text-lg">check</span>
-                      Confirmar
-                    </template>
-
-                    <template v-else>
-                      <div
-                        class="animate-spin w-5 h-5 border-2 border-white/30 border-t-white rounded-full"
-                      ></div>
-                      Procesando...
-                    </template>
-                  </button>
-                </div>
-              </div>
-            </div>
-          </div>
-        </Transition>
-      </div>
-    </Transition>
-  </Teleport>
-</template>
-
-<script setup lang="ts">
-  import { onMounted, ref, computed, type Ref, type ComputedRef } from 'vue'
-  import { useAuthStore } from '../store/auth.js'
-  import axiosClient from '../axiosClient'
-  import { removeTrailingSlash } from '../utils/url-helpers'
-  import defaultProductImage from '../assets/sin-imagen.png'
-  import TableRow from './TableRow.vue'
-  import type { ApiResponse, InventoryDto, InventoryItem, CategoriaDto } from '../types'
-
-  const authStore = useAuthStore()
-
-  interface Props {
-    name?: string
-    habitacionID?: number
-    consumoHabitacion?: boolean
-  }
-
-  const props = defineProps<Props>()
-
-  const emits = defineEmits(['close', 'confirmaAccion'])
-
-  // Función para recargar el inventario
-  const recargarInventario = async (): Promise<void> => {
-    await fetchArticulos()
-  }
-
-  // Estados reactivos
-  const isLoading = ref<boolean>(false)
-  const productos = ref<InventoryItem[]>([])
-  const categorias = ref<CategoriaDto[]>([])
-  const seleccionados = ref<InventoryItem[]>([])
-  const selectedCategory = ref<CategoriaDto | null>(null)
-  const keyword = ref<string>('')
-  const getInv = ref<string>('')
-
-  // Computed para productos filtrados
-  const filteredProductos: ComputedRef<InventoryItem[]> = computed(() => {
-    return productos.value.filter((producto) => {
-      const matchesCategory =
-        !selectedCategory.value || producto.categoriaID === selectedCategory.value.categoriaId
-      const matchesKeyword =
-        !keyword.value ||
-        producto.nombreArticulo.toLowerCase().includes(keyword.value.toLowerCase())
-      return matchesCategory && matchesKeyword
-    })
-  })
-
-  // Funciones del ciclo de vida
-  onMounted(async () => {
-    try {
-      getDatosLogin()
-
-      if (!props.consumoHabitacion) {
-        getInv.value = `/api/v1/inventory/general`
-      } else {
-        getInv.value = `/api/v1/inventory/rooms/${props.habitacionID}`
-      }
-
-      // Clear previous selections when mounting
-      seleccionados.value = []
-
-      await Promise.all([fetchCategorias(), fetchArticulos()])
-    } catch (error) {
-      console.error('Error initializing ModalConsumo:', error)
-    }
-  })
-
-  const cleanKeyword = (): void => {
-    keyword.value = ''
-    selectedCategory.value = null
-  }
-
-  // Efficient image URL function (same as ArticleCreate)
-  const getArticleImage = (url?: string): string => {
-    try {
-      if (url) {
-        const baseUrl = removeTrailingSlash(import.meta.env.VITE_API_BASE_URL || '')
-
-        return `${baseUrl}/uploads/${url}`
-      }
-    } catch (error) {
-      console.error('Error getting article image:', error)
-    }
-
-    return defaultProductImage
-  }
-
-  // Funciones de datos
-  const fetchArticulos = async (): Promise<void> => {
-    try {
-      const response = await axiosClient.get<ApiResponse<InventoryDto[]>>(getInv.value)
-
-      let inventoryData: InventoryDto[] = []
-      if (response.data?.isSuccess) {
-        inventoryData = response.data.data || []
-      }
-      // Filter items with stock and map to component format
-      const articlesWithStock = inventoryData.filter((item) => item.cantidad > 0)
-
-      productos.value = articlesWithStock.map((inventoryItem): InventoryItem => {
-        return {
-          articuloId: inventoryItem.articuloId,
-          nombreArticulo: inventoryItem.articuloNombre,
-          precio: inventoryItem.articuloPrecio,
-          cantidad: inventoryItem.cantidad,
-          maximo: inventoryItem.cantidad,
-          categoriaID: inventoryItem.categoriaId || undefined,
-          descripcion: inventoryItem.articuloDescripcion,
-          imageUrl: getArticleImage(inventoryItem.articuloImagenUrl),
-        }
-      })
-    } catch (error) {
-      console.error('Error al obtener los artículos:', error)
-      productos.value = []
-    }
-  }
-
-  const fetchCategorias = async (): Promise<void> => {
-    try {
-      const response = await axiosClient.get<ApiResponse<CategoriaDto[]>>(`/api/v1/categorias`)
-      console.log(response.data)
-      if (response.data.isSuccess && response.data.data) {
-        categorias.value = response.data.data
-      }
-    } catch (error) {
-      console.error('Error al obtener las categorías:', error)
-    }
-  }
-
-  // Funciones de interacción
-  const handleImageError = (event: Event): void => {
-    const target = event.target as HTMLImageElement
-    target.src = defaultProductImage
-  }
-
-  const toggleSeleccion = (producto: InventoryItem): void => {
-    const index = seleccionados.value.findIndex((p) => p.articuloId === producto.articuloId)
-    if (index === -1) {
-      // Agregar producto a la selección
-      seleccionados.value.push({
-        articuloId: producto.articuloId,
-        nombreArticulo: producto.nombreArticulo,
-        precio: producto.precio,
-        cantidad: 1,
-        maximo: producto.cantidad,
-        categoriaID: producto.categoriaID,
-        descripcion: producto.descripcion,
-        imageUrl: producto.imageUrl,
-      })
-    } else {
-      // Remover producto de la selección - no necesitamos restaurar stock aquí
-      // porque el stock se descuenta solo al confirmar
-      seleccionados.value.splice(index, 1)
-    }
-  }
-
-  const actualizarSeleccionados = (nuevaLista: InventoryItem[]): void => {
-    seleccionados.value = nuevaLista
-  }
-
-  const confirmarAccion = (): void => {
-    if (seleccionados.value.length === 0) return
-
-    isLoading.value = true
-
-    // Descontar stock localmente para reflejar el consumo inmediatamente
-    seleccionados.value.forEach((itemSeleccionado) => {
-      const producto = productos.value.find((p) => p.articuloId === itemSeleccionado.articuloId)
-      if (producto) {
-        producto.cantidad = Math.max(0, producto.cantidad - itemSeleccionado.cantidad)
-      }
-    })
-
-    // Enviar productos seleccionados
-    emits('confirmaAccion', seleccionados.value)
-
-    // Limpiar selecciones
-    seleccionados.value = []
-
-    emits('close')
-  }
-
-  const InstitucionID = ref<number | null>(null)
-
-  function getDatosLogin(): void {
-    InstitucionID.value = authStore.institucionID
-  }
-
-  // Exponer funciones para el componente padre
-  defineExpose({
-    recargarInventario,
-  })
-</script>
-
-<style scoped>
-  /* Transiciones mejoradas */
-  .modal-outer-enter-active,
-  .modal-outer-leave-active {
-    transition: opacity 0.3s cubic-bezier(0.4, 0, 0.2, 1);
-  }
-
-  .modal-outer-enter-from,
-  .modal-outer-leave-to {
-    opacity: 0;
-  }
-
-  .modal-inner-enter-active {
-    transition: all 0.4s cubic-bezier(0.4, 0, 0.2, 1);
-  }
-
-  .modal-inner-leave-active {
-    transition: all 0.3s cubic-bezier(0.4, 0, 0.2, 1);
-  }
-
-  .modal-inner-enter-from {
-    opacity: 0;
-    transform: scale(0.95) translateY(-20px);
-  }
-
-  .modal-inner-leave-to {
-    opacity: 0;
-    transform: scale(0.95) translateY(-20px);
-  }
-
-  /* Scrollbar personalizado mejorado */
-  .overflow-y-auto {
-    scrollbar-width: thin;
-    scrollbar-color: rgba(156, 163, 175, 0.3) transparent;
-  }
-
-  .overflow-y-auto::-webkit-scrollbar {
-    width: 8px;
-  }
-
-  .overflow-y-auto::-webkit-scrollbar-track {
-    background: rgba(0, 0, 0, 0.1);
-    border-radius: 4px;
-  }
-
-  .overflow-y-auto::-webkit-scrollbar-thumb {
-    background: rgba(156, 163, 175, 0.3);
-    border-radius: 4px;
-    border: 1px solid rgba(0, 0, 0, 0.1);
-  }
-
-  .overflow-y-auto::-webkit-scrollbar-thumb:hover {
-    background: rgba(156, 163, 175, 0.5);
-  }
-
-  .overflow-y-auto::-webkit-scrollbar-thumb:active {
-    background: rgba(156, 163, 175, 0.7);
-  }
-
-  /* Animación de hover para las cards */
-  @keyframes pulse-border {
-    0%,
-    100% {
-      border-color: rgb(var(--primary-500));
-    }
-    50% {
-      border-color: rgb(var(--secondary-500));
-    }
-  }
-
-  .group:hover .animate-pulse-border {
-    animation: pulse-border 2s infinite;
-  }
-
-  /* Utilidad para limitar líneas de texto */
-  .line-clamp-2 {
-    display: -webkit-box;
-    -webkit-line-clamp: 2;
-    -webkit-box-orient: vertical;
-    overflow: hidden;
-  }
-
-  /* Asegurar que el contenedor principal tenga altura fija */
-  .modal-container {
-    height: 90vh;
-    max-height: 90vh;
-  }
-
-  /* Estilos para mejor contraste del scroll */
-  .scroll-container {
-    background: 
-    /* Shadow covers */
-      linear-gradient(rgba(23, 23, 23, 1) 30%, transparent),
-      linear-gradient(transparent, rgba(23, 23, 23, 1) 70%) 0 100%,
-      /* Shadows */ radial-gradient(farthest-side at 50% 0, rgba(0, 0, 0, 0.2), transparent),
-      radial-gradient(farthest-side at 50% 100%, rgba(0, 0, 0, 0.2), transparent) 0 100%;
-    background-repeat: no-repeat;
-    background-size:
-      100% 40px,
-      100% 40px,
-      100% 14px,
-      100% 14px;
-    background-attachment: local, local, scroll, scroll;
-  }
-</style>
->>>>>>> 8290ecd0
+<template>
+  <Teleport to="body">
+    <Transition name="modal-outer" appear>
+      <div
+        class="fixed inset-0 z-[60] bg-black/80 backdrop-blur-sm flex items-center justify-center p-4"
+        @click.self="emits('close')"
+      >
+        <Transition name="modal-inner">
+          <div
+            class="relative w-full max-w-6xl h-[90vh] bg-gradient-to-br from-neutral-900 via-neutral-800 to-neutral-900 rounded-2xl shadow-2xl border border-primary-500/20 flex flex-col overflow-hidden"
+            @click.stop
+          >
+            <!-- Header mejorado -->
+            <div
+              class="relative px-6 py-4 bg-gradient-to-r from-primary-600/10 via-secondary-600/10 to-accent-600/10 border-b border-neutral-700/50 flex-shrink-0"
+            >
+              <div class="flex items-center justify-between">
+                <div class="flex items-center gap-3">
+                  <div
+                    class="w-10 h-10 rounded-lg bg-gradient-to-r from-primary-500 to-secondary-500 flex items-center justify-center"
+                  >
+                    <span class="material-symbols-outlined text-white text-lg">inventory_2</span>
+                  </div>
+                  <div>
+                    <h2 class="text-xl font-bold text-white lexend-exa">
+                      {{ consumoHabitacion ? 'Inventario de Habitación' : 'Inventario General' }}
+                    </h2>
+                    <p class="text-sm text-neutral-400">
+                      {{
+                        props.name ? `Cliente: ${props.name}` : 'Selecciona productos para agregar'
+                      }}
+                    </p>
+                  </div>
+                </div>
+
+                <button
+                  @click="emits('close')"
+                  class="w-10 h-10 rounded-lg bg-red-500/10 hover:bg-red-500/20 border border-red-500/30 text-red-400 hover:text-red-300 transition-all duration-200 flex items-center justify-center group"
+                >
+                  <span
+                    class="material-symbols-outlined group-hover:rotate-90 transition-transform duration-200"
+                    >close</span
+                  >
+                </button>
+              </div>
+            </div>
+
+            <!-- Filtros mejorados -->
+            <div class="px-6 py-4 bg-neutral-800/50 border-b border-neutral-700/50 flex-shrink-0">
+              <div class="grid grid-cols-1 md:grid-cols-2 gap-4">
+                <!-- Búsqueda -->
+                <div class="relative">
+                  <label class="block text-sm font-medium text-neutral-300 mb-2">Categoría</label>
+
+                  <div class="relative">
+                    <div class="absolute top-2 left-0 pl-3 flex items-center pointer-events-none">
+                      <span class="material-symbols-outlined text-neutral-400 text-lg">search</span>
+                    </div>
+                    <input
+                      type="text"
+                      v-model="keyword"
+                      class="w-full pl-10 pr-4 py-3 bg-neutral-700/50 border border-neutral-600 rounded-lg text-white placeholder-neutral-400 focus:ring-2 focus:ring-primary-500 focus:border-primary-500 transition-all duration-200"
+                      placeholder="Buscar productos..."
+                    />
+
+                    <!-- Clear button -->
+                    <button
+                      v-if="keyword"
+                      @click="keyword = ''"
+                      class="absolute top-2 right-0 pr-3 flex items-center text-neutral-400 hover:text-white transition-colors"
+                    >
+                      <span class="material-symbols-outlined text-lg">clear</span>
+                    </button>
+                  </div>
+                </div>
+
+                <!-- Filtro categoría -->
+                <div class="relative">
+                  <label class="block text-sm font-medium text-neutral-300 mb-2">Categoría</label>
+                  <select
+                    v-model="selectedCategory"
+                    class="w-full px-4 py-3 bg-neutral-700/50 border border-neutral-600 rounded-lg text-white focus:ring-2 focus:ring-primary-500 focus:border-primary-500 transition-all duration-200 appearance-none cursor-pointer"
+                  >
+                    <option :value="null">Todas las categorías</option>
+                    <option
+                      v-for="category in categorias"
+                      :key="category.categoriaId"
+                      :value="category"
+                    >
+                      {{ category.nombreCategoria }}
+                    </option>
+                  </select>
+                  <div
+                    class="absolute inset-y-0 right-0 flex items-center pr-3 pointer-events-none mt-6"
+                  >
+                    <span class="material-symbols-outlined text-neutral-400 text-lg"
+                      >expand_more</span
+                    >
+                  </div>
+                </div>
+              </div>
+
+              <!-- Contador de productos -->
+              <div class="mt-3 flex items-center justify-between text-sm">
+                <span class="text-neutral-400">
+                  {{ filteredProductos.length }} producto{{
+                    filteredProductos.length !== 1 ? 's' : ''
+                  }}
+                  disponible{{ filteredProductos.length !== 1 ? 's' : '' }}
+                </span>
+                <span v-if="seleccionados.length > 0" class="text-primary-400 font-medium">
+                  {{ seleccionados.length }} seleccionado{{ seleccionados.length !== 1 ? 's' : '' }}
+                </span>
+              </div>
+            </div>
+
+            <!-- Grid de productos con scroll fijo -->
+            <div class="flex-1 min-h-0 flex flex-col">
+              <!-- Contenedor con altura fija y scroll -->
+              <div
+                class="flex-1 overflow-y-auto px-6 py-4"
+                style="min-height: 200px; max-height: calc(90vh - 400px)"
+              >
+                <!-- Estado vacío mejorado -->
+                <div
+                  v-if="filteredProductos.length === 0"
+                  class="flex flex-col items-center justify-center min-h-[300px] text-center"
+                >
+                  <div
+                    class="w-16 h-16 rounded-full bg-neutral-700/50 flex items-center justify-center mb-4"
+                  >
+                    <span class="material-symbols-outlined text-neutral-400 text-2xl"
+                      >inventory</span
+                    >
+                  </div>
+                  <h3 class="text-lg font-semibold text-white mb-2">
+                    No hay productos disponibles
+                  </h3>
+                  <p class="text-neutral-400 max-w-md">
+                    {{
+                      consumoHabitacion
+                        ? 'No se encontraron productos en el inventario de esta habitación'
+                        : 'No se encontraron productos en el inventario general'
+                    }}
+                  </p>
+                  <button
+                    @click="cleanKeyword"
+                    class="mt-4 px-4 py-2 bg-primary-600 hover:bg-primary-700 text-white rounded-lg transition-colors"
+                  >
+                    Limpiar filtros
+                  </button>
+                </div>
+
+                <!-- Grid de productos con scroll visible -->
+                <div
+                  v-else
+                  class="grid grid-cols-2 sm:grid-cols-3 lg:grid-cols-4 xl:grid-cols-5 gap-4 pb-4"
+                >
+                  <div
+                    v-for="producto in filteredProductos"
+                    :key="producto.articuloId"
+                    @click="toggleSeleccion(producto)"
+                    :class="[
+                      'group relative bg-gradient-to-br from-neutral-800 to-neutral-900 rounded-xl p-4 cursor-pointer transition-all duration-300 border-2',
+                      'hover:scale-105 hover:shadow-xl hover:shadow-primary-500/10',
+                      seleccionados.some((p) => p.articuloId === producto.articuloId)
+                        ? 'border-primary-500 bg-gradient-to-br from-primary-900/30 to-secondary-900/30 shadow-lg shadow-primary-500/20'
+                        : 'border-neutral-700 hover:border-primary-500/50',
+                    ]"
+                  >
+                    <!-- Badge de seleccionado -->
+                    <div
+                      v-if="seleccionados.some((p) => p.articuloId === producto.articuloId)"
+                      class="absolute -top-2 -right-2 w-6 h-6 bg-primary-500 rounded-full flex items-center justify-center shadow-lg z-10"
+                    >
+                      <span class="material-symbols-outlined text-white text-sm">check</span>
+                    </div>
+
+                    <!-- Imagen del producto -->
+                    <div
+                      class="aspect-square bg-neutral-700/50 rounded-lg mb-3 overflow-hidden group-hover:scale-105 transition-transform duration-300"
+                    >
+                      <img
+                        :src="producto.imageUrl || defaultProductImage"
+                        :alt="producto.nombreArticulo"
+                        class="w-full h-full object-cover"
+                        @error="handleImageError"
+                        loading="lazy"
+                      />
+                    </div>
+
+                    <!-- Info del producto -->
+                    <div class="space-y-2">
+                      <h3
+                        class="font-semibold text-white text-sm leading-tight group-hover:text-primary-300 transition-colors line-clamp-2"
+                      >
+                        {{ producto.nombreArticulo }}
+                      </h3>
+
+                      <div class="flex items-center justify-between text-xs">
+                        <span class="text-neutral-400">Stock:</span>
+                        <span
+                          :class="[
+                            'font-medium px-2 py-1 rounded-full',
+                            producto.cantidad > 10
+                              ? 'text-green-400 bg-green-400/10'
+                              : producto.cantidad > 5
+                                ? 'text-yellow-400 bg-yellow-400/10'
+                                : 'text-red-400 bg-red-400/10',
+                          ]"
+                        >
+                          {{ producto.cantidad }}
+                        </span>
+                      </div>
+
+                      <div class="flex items-center justify-between text-xs">
+                        <span class="text-neutral-400">Precio:</span>
+                        <span class="font-bold text-primary-400">${{ producto.precio }}</span>
+                      </div>
+                    </div>
+
+                    <!-- Overlay de hover -->
+                    <div
+                      class="absolute inset-0 bg-gradient-to-t from-primary-600/20 to-transparent opacity-0 group-hover:opacity-100 transition-opacity duration-300 rounded-xl pointer-events-none"
+                    ></div>
+                  </div>
+                </div>
+              </div>
+            </div>
+
+            <!-- Tabla de seleccionados mejorada -->
+            <div
+              v-if="seleccionados.length > 0"
+              class="border-t border-neutral-700/50 bg-neutral-800/30 flex-shrink-0"
+            >
+              <div class="px-6 py-3 border-b border-neutral-700/30">
+                <h3 class="text-sm font-semibold text-white flex items-center gap-2">
+                  <span class="material-symbols-outlined text-primary-400">shopping_cart</span>
+                  Productos Seleccionados ({{ seleccionados.length }})
+                </h3>
+              </div>
+
+              <div class="max-h-40 overflow-y-auto">
+                <TableRow
+                  :selectedList="seleccionados"
+                  @update:productList="actualizarSeleccionados"
+                  class="bg-transparent"
+                />
+              </div>
+            </div>
+
+            <!-- Footer con acciones -->
+            <div class="px-6 py-4 bg-neutral-800/50 border-t border-neutral-700/50 flex-shrink-0">
+              <div class="flex items-center justify-between">
+                <!-- Info de selección -->
+                <div class="text-sm text-neutral-400">
+                  <span v-if="seleccionados.length === 0">Selecciona productos para continuar</span>
+                  <span v-else>
+                    {{ seleccionados.length }} producto{{ seleccionados.length !== 1 ? 's' : '' }} •
+                    Total: ${{
+                      seleccionados
+                        .reduce((sum, item) => sum + item.precio * item.cantidad, 0)
+                        .toFixed(2)
+                    }}
+                  </span>
+                </div>
+
+                <!-- Botones de acción -->
+                <div class="flex gap-3">
+                  <button
+                    @click="emits('close')"
+                    class="px-6 py-2.5 bg-neutral-600 hover:bg-neutral-500 text-white rounded-lg font-medium transition-colors duration-200 flex items-center gap-2"
+                  >
+                    <span class="material-symbols-outlined text-lg">close</span>
+                    Cancelar
+                  </button>
+
+                  <button
+                    @click="confirmarAccion"
+                    :disabled="seleccionados.length === 0 || isLoading"
+                    class="relative px-6 py-2.5 bg-gradient-to-r from-primary-600 to-secondary-600 hover:from-primary-700 hover:to-secondary-700 disabled:from-neutral-600 disabled:to-neutral-600 text-white rounded-lg font-medium transition-all duration-200 flex items-center gap-2 disabled:cursor-not-allowed min-w-[120px] justify-center"
+                  >
+                    <template v-if="!isLoading">
+                      <span class="material-symbols-outlined text-lg">check</span>
+                      Confirmar
+                    </template>
+
+                    <template v-else>
+                      <div
+                        class="animate-spin w-5 h-5 border-2 border-white/30 border-t-white rounded-full"
+                      ></div>
+                      Procesando...
+                    </template>
+                  </button>
+                </div>
+              </div>
+            </div>
+          </div>
+        </Transition>
+      </div>
+    </Transition>
+  </Teleport>
+</template>
+
+<script setup lang="ts">
+  import { onMounted, ref, computed, type Ref, type ComputedRef } from 'vue'
+  import { useAuthStore } from '../store/auth.js'
+  import axiosClient from '../axiosClient'
+  import { removeTrailingSlash } from '../utils/url-helpers'
+  import defaultProductImage from '../assets/sin-imagen.png'
+  import TableRow from './TableRow.vue'
+  import type { ApiResponse, InventoryDto, InventoryItem, CategoriaDto } from '../types'
+
+  const authStore = useAuthStore()
+
+  interface Props {
+    name?: string
+    habitacionID?: number
+    consumoHabitacion?: boolean
+  }
+
+  const props = defineProps<Props>()
+
+  const emits = defineEmits(['close', 'confirmaAccion'])
+
+  // Función para recargar el inventario
+  const recargarInventario = async (): Promise<void> => {
+    await fetchArticulos()
+  }
+
+  // Estados reactivos
+  const isLoading = ref<boolean>(false)
+  const productos = ref<InventoryItem[]>([])
+  const categorias = ref<CategoriaDto[]>([])
+  const seleccionados = ref<InventoryItem[]>([])
+  const selectedCategory = ref<CategoriaDto | null>(null)
+  const keyword = ref<string>('')
+  const getInv = ref<string>('')
+
+  // Computed para productos filtrados
+  const filteredProductos: ComputedRef<InventoryItem[]> = computed(() => {
+    return productos.value.filter((producto) => {
+      const matchesCategory =
+        !selectedCategory.value || producto.categoriaID === selectedCategory.value.categoriaId
+      const matchesKeyword =
+        !keyword.value ||
+        producto.nombreArticulo.toLowerCase().includes(keyword.value.toLowerCase())
+      return matchesCategory && matchesKeyword
+    })
+  })
+
+  // Funciones del ciclo de vida
+  onMounted(async () => {
+    try {
+      getDatosLogin()
+
+      if (!props.consumoHabitacion) {
+        getInv.value = `/api/v1/inventory/general`
+      } else {
+        getInv.value = `/api/v1/inventory/rooms/${props.habitacionID}`
+      }
+
+      // Clear previous selections when mounting
+      seleccionados.value = []
+
+      await Promise.all([fetchCategorias(), fetchArticulos()])
+    } catch (error) {
+      console.error('Error initializing ModalConsumo:', error)
+    }
+  })
+
+  const cleanKeyword = (): void => {
+    keyword.value = ''
+    selectedCategory.value = null
+  }
+
+  // Efficient image URL function (same as ArticleCreate)
+  const getArticleImage = (url?: string): string => {
+    try {
+      if (url) {
+        const baseUrl = removeTrailingSlash(import.meta.env.VITE_API_BASE_URL || '')
+
+        return `${baseUrl}/uploads/${url}`
+      }
+    } catch (error) {
+      console.error('Error getting article image:', error)
+    }
+
+    return defaultProductImage
+  }
+
+  // Funciones de datos
+  const fetchArticulos = async (): Promise<void> => {
+    try {
+      const response = await axiosClient.get<ApiResponse<InventoryDto[]>>(getInv.value)
+
+      let inventoryData: InventoryDto[] = []
+      if (response.data?.isSuccess) {
+        inventoryData = response.data.data || []
+      }
+      // Filter items with stock and map to component format
+      const articlesWithStock = inventoryData.filter((item) => item.cantidad > 0)
+
+      productos.value = articlesWithStock.map((inventoryItem): InventoryItem => {
+        return {
+          articuloId: inventoryItem.articuloId,
+          nombreArticulo: inventoryItem.articuloNombre,
+          precio: inventoryItem.articuloPrecio,
+          cantidad: inventoryItem.cantidad,
+          maximo: inventoryItem.cantidad,
+          categoriaID: inventoryItem.categoriaId || undefined,
+          descripcion: inventoryItem.articuloDescripcion,
+          imageUrl: getArticleImage(inventoryItem.articuloImagenUrl),
+        }
+      })
+    } catch (error) {
+      console.error('Error al obtener los artículos:', error)
+      productos.value = []
+    }
+  }
+
+  const fetchCategorias = async (): Promise<void> => {
+    try {
+      const response = await axiosClient.get<ApiResponse<CategoriaDto[]>>(`/api/v1/categorias`)
+      console.log(response.data)
+      if (response.data.isSuccess && response.data.data) {
+        categorias.value = response.data.data
+      }
+    } catch (error) {
+      console.error('Error al obtener las categorías:', error)
+    }
+  }
+
+  // Funciones de interacción
+  const handleImageError = (event: Event): void => {
+    const target = event.target as HTMLImageElement
+    target.src = defaultProductImage
+  }
+
+  const toggleSeleccion = (producto: InventoryItem): void => {
+    const index = seleccionados.value.findIndex((p) => p.articuloId === producto.articuloId)
+    if (index === -1) {
+      // Agregar producto a la selección
+      seleccionados.value.push({
+        articuloId: producto.articuloId,
+        nombreArticulo: producto.nombreArticulo,
+        precio: producto.precio,
+        cantidad: 1,
+        maximo: producto.cantidad,
+        categoriaID: producto.categoriaID,
+        descripcion: producto.descripcion,
+        imageUrl: producto.imageUrl,
+      })
+    } else {
+      // Remover producto de la selección - no necesitamos restaurar stock aquí
+      // porque el stock se descuenta solo al confirmar
+      seleccionados.value.splice(index, 1)
+    }
+  }
+
+  const actualizarSeleccionados = (nuevaLista: InventoryItem[]): void => {
+    seleccionados.value = nuevaLista
+  }
+
+  const confirmarAccion = (): void => {
+    if (seleccionados.value.length === 0) return
+
+    isLoading.value = true
+
+    // Descontar stock localmente para reflejar el consumo inmediatamente
+    seleccionados.value.forEach((itemSeleccionado) => {
+      const producto = productos.value.find((p) => p.articuloId === itemSeleccionado.articuloId)
+      if (producto) {
+        producto.cantidad = Math.max(0, producto.cantidad - itemSeleccionado.cantidad)
+      }
+    })
+
+    // Enviar productos seleccionados
+    emits('confirmaAccion', seleccionados.value)
+
+    // Limpiar selecciones
+    seleccionados.value = []
+
+    emits('close')
+  }
+
+  const InstitucionID = ref<number | null>(null)
+
+  function getDatosLogin(): void {
+    InstitucionID.value = authStore.institucionID
+  }
+
+  // Exponer funciones para el componente padre
+  defineExpose({
+    recargarInventario,
+  })
+</script>
+
+<style scoped>
+  /* Transiciones mejoradas */
+  .modal-outer-enter-active,
+  .modal-outer-leave-active {
+    transition: opacity 0.3s cubic-bezier(0.4, 0, 0.2, 1);
+  }
+
+  .modal-outer-enter-from,
+  .modal-outer-leave-to {
+    opacity: 0;
+  }
+
+  .modal-inner-enter-active {
+    transition: all 0.4s cubic-bezier(0.4, 0, 0.2, 1);
+  }
+
+  .modal-inner-leave-active {
+    transition: all 0.3s cubic-bezier(0.4, 0, 0.2, 1);
+  }
+
+  .modal-inner-enter-from {
+    opacity: 0;
+    transform: scale(0.95) translateY(-20px);
+  }
+
+  .modal-inner-leave-to {
+    opacity: 0;
+    transform: scale(0.95) translateY(-20px);
+  }
+
+  /* Scrollbar personalizado mejorado */
+  .overflow-y-auto {
+    scrollbar-width: thin;
+    scrollbar-color: rgba(156, 163, 175, 0.3) transparent;
+  }
+
+  .overflow-y-auto::-webkit-scrollbar {
+    width: 8px;
+  }
+
+  .overflow-y-auto::-webkit-scrollbar-track {
+    background: rgba(0, 0, 0, 0.1);
+    border-radius: 4px;
+  }
+
+  .overflow-y-auto::-webkit-scrollbar-thumb {
+    background: rgba(156, 163, 175, 0.3);
+    border-radius: 4px;
+    border: 1px solid rgba(0, 0, 0, 0.1);
+  }
+
+  .overflow-y-auto::-webkit-scrollbar-thumb:hover {
+    background: rgba(156, 163, 175, 0.5);
+  }
+
+  .overflow-y-auto::-webkit-scrollbar-thumb:active {
+    background: rgba(156, 163, 175, 0.7);
+  }
+
+  /* Animación de hover para las cards */
+  @keyframes pulse-border {
+    0%,
+    100% {
+      border-color: rgb(var(--primary-500));
+    }
+    50% {
+      border-color: rgb(var(--secondary-500));
+    }
+  }
+
+  .group:hover .animate-pulse-border {
+    animation: pulse-border 2s infinite;
+  }
+
+  /* Utilidad para limitar líneas de texto */
+  .line-clamp-2 {
+    display: -webkit-box;
+    -webkit-line-clamp: 2;
+    -webkit-box-orient: vertical;
+    overflow: hidden;
+  }
+
+  /* Asegurar que el contenedor principal tenga altura fija */
+  .modal-container {
+    height: 90vh;
+    max-height: 90vh;
+  }
+
+  /* Estilos para mejor contraste del scroll */
+  .scroll-container {
+    background: 
+    /* Shadow covers */
+      linear-gradient(rgba(23, 23, 23, 1) 30%, transparent),
+      linear-gradient(transparent, rgba(23, 23, 23, 1) 70%) 0 100%,
+      /* Shadows */ radial-gradient(farthest-side at 50% 0, rgba(0, 0, 0, 0.2), transparent),
+      radial-gradient(farthest-side at 50% 100%, rgba(0, 0, 0, 0.2), transparent) 0 100%;
+    background-repeat: no-repeat;
+    background-size:
+      100% 40px,
+      100% 40px,
+      100% 14px,
+      100% 14px;
+    background-attachment: local, local, scroll, scroll;
+  }
+</style>