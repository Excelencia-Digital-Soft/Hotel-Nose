<template>
  <!-- Modal container -->
  <div class="fixed inset-0 bg-gray-800 bg-opacity-50 flex justify-center items-center" @click.self="closeModal">
    <!-- Modal content -->
    <div class="bg-white w-11/12 h-5/6 rounded-lg overflow-y-auto p-6 relative" ref="prueba" id="testCierre">
      <!-- Title of the modal -->
      <h2 class="text-2xl text-black font-semibold mb-4">Lista de Pagos</h2>

      <!-- "Cerrar" Button -->
      <button @click="closeModal"
        class="fixed top-12 right-12 btn-danger px-4 py-2 rounded-full">
        X
      </button>

      <!-- Grid Layout for Pagos -->
      <div ref="cierreCajaRef" id="cierre-caja-content"
        class="grid grid-cols-[repeat(14,minmax(0,1fr))] gap-0 border-t border-l border-gray-300">
        <!-- Headers -->
        <div class="font-bold col-span-2 text-black p-2 border-b border-r border-gray-300">Tipo Habitacion</div>
        <div class="font-bold text-black p-2 border-b border-r border-gray-300">Pago</div>
        <div class="font-bold text-black p-2 border-b border-r border-gray-300 text-right">Periodo</div>
        <div class="font-bold text-black p-2 border-b border-r border-gray-300 text-right">Adicional</div>
        <div class="font-bold text-black p-2 border-b border-r border-gray-300 text-right">Consumo</div>

        <div class="font-bold text-black p-2 border-b border-r border-gray-300">Hora Ingreso</div>
        <div class="font-bold text-black p-2 border-b border-r border-gray-300">Hora Salida</div>

        <div class="font-bold text-black p-2 border-b border-r border-gray-300 text-right">Efectivo</div>
        <div class="font-bold text-black p-2 border-b border-r border-gray-300 text-right">Tarjeta</div>
        <div class="font-bold text-black p-2 border-b border-r border-gray-300 text-right">Tarjeta Usada</div>
        <div class="font-bold text-black p-2 border-b border-r border-gray-300 text-right">Descuento</div>
        <div class="font-bold text-black p-2 border-b border-r border-gray-300 text-right">Total</div>
        <div class="font-bold text-black p-2 border-b border-r border-gray-300">Observacion</div>

        <!-- Iterate over Pagos -->
        <div v-for="(pago, index) in listaPagos" :key="pago.pagoId" class="contents bg-red-400" >
          <!-- Pago Info -->
          <div class="text-black col-span-2 font-semibold p-2 border-b border-r border-gray-300"
            :class="{ 'bg-red-400': pago.pagoId === 0 }">
            {{ pago.pagoId === 0 ? pago.tipoHabitacion + ' ANULADA' : pago.tipoHabitacion }}</div>
          <div @click="openInfoModal(pago)"
            class="cursor-pointer text-blue-600 hover:underline p-2 border-b border-r border-gray-300">
            Pago {{ pago.pagoId }}
            <div class="text-gray-500 text-sm ">{{ formatFechaHora(pago.fecha) }}</div>
          </div>
          <div class="text-green-600 font-semibold p-2 border-b border-r border-gray-300 text-right">{{ pago.periodo }}
          </div>
          <div class="text-green-600 font-semibold p-2 border-b border-r border-gray-300 text-right">{{
            pago.montoAdicional || '' }}</div>
          <div class="text-green-600 font-semibold p-2 border-b border-r border-gray-300 text-right">{{
            pago.totalConsumo || '' }}</div>
          <div class="text-black font-semibold p-2 border-b border-r border-gray-300">{{
            formatFechaHora(pago.horaIngreso) }}</div>
          <div class="text-black font-semibold p-2 border-b border-r border-gray-300">{{
            formatFechaHora(pago.horaSalida) }}</div>


          <!-- Money values with right alignment and hiding zeros -->
<<<<<<< HEAD
          <div class="text-green-600 font-semibold p-2 border-b border-r border-gray-300 text-right">{{ pago.montoEfectivo || '' }}</div>
          <div class="text-green-600 font-semibold p-2 border-b border-r border-gray-300 text-right">{{ pago.montoTarjeta || '' }}</div>
          <div class="text-black font-semibold p-2 border-b border-r border-gray-300 text-right">{{ pago.tarjetaNombre|| '' }}</div>
          <div class="text-red-600 font-semibold p-2 border-b border-r border-gray-300 text-right">{{ pago.montoDescuento || '' }}</div>
          <div class="text-green-600 font-semibold p-2 border-b border-r border-gray-300 text-right">{{ (pago.montoEfectivo + pago.montoTarjeta) || '' }}</div>
=======
          <div class="text-green-600 font-semibold p-2 border-b border-r border-gray-300 text-right">{{
            pago.montoEfectivo || '' }}</div>
          <div class="text-green-600 font-semibold p-2 border-b border-r border-gray-300 text-right">{{
            pago.montoTarjeta || '' }}</div>
          <div class="text-green-600 font-semibold p-2 border-b border-r border-gray-300 text-right">{{
            pago.montoBillVirt || '' }}</div>
          <div class="text-red-600 font-semibold p-2 border-b border-r border-gray-300 text-right">{{
            pago.montoDescuento || '' }}</div>
          <div class="text-green-600 font-semibold p-2 border-b border-r border-gray-300 text-right">{{
            (pago.montoEfectivo + pago.montoBillVirt + pago.montoTarjeta) || '' }}</div>
>>>>>>> 3f0b77c7

          <div class="text-black font-semibold p-2 border-b border-r border-gray-300">{{ pago.observacion }}</div>
        </div>

        <!-- Total values per column -->
        <div class="font-bold col-span-2 text-black p-2 border-t border-r border-gray-300">
          <div class="font-bold text-black p-2 text-left">Habitaciones</div>
          <div v-for="(item, index) in formatCategorias()" :key="index">
            {{ item.categoria }}: {{ item.count }}
          </div>
        </div>
        <div class="font-bold text-black p-2 border-t border-r border-gray-300"></div>
        <div class="font-bold text-green-600 p-2 border-t border-r border-gray-300 text-left">
          <div class="font-bold text-black p-2 text-left">Periodo Total</div>{{ calculatePeriodo() }}
        </div>
        <div class="font-bold text-green-600 p-2 border-t border-r border-gray-300 text-right">
          <div class="font-bold text-black p-2 text-center">Adicional Total</div>{{ calculateAdicional() }}
        </div>
        <div class="font-bold text-green-600 p-2 border-t border-r border-gray-300 text-right">
          <div class="font-bold text-black p-2 text-center">Consumo Total</div>{{ calculateConsumo() }}
        </div>
        <div class="font-bold text-black p-2 border-t border-r border-gray-300"></div>
        <div class="font-bold text-black p-2 border-t border-r border-gray-300"></div>

<<<<<<< HEAD
        <div class="font-bold text-green-600 p-2 border-t border-r border-gray-300 text-right"><div class="font-bold text-black p-2 text-center">Efectivo Total</div>{{ calculateEfectivo() }}</div>
        <div class="font-bold text-green-600 p-2 border-t border-r border-gray-300 text-right"><div class="font-bold text-black p-2 text-center">Tarjeta Total</div>{{ calculateTarjeta() }}</div>
        <div class="font-bold text-green-600 p-2 border-t border-r border-gray-300 text-right"><div class="font-bold text-black p-2 text-center"></div></div>
        <div class="font-bold text-red-600 p-2 border-t border-r border-gray-300 text-right"><div class="font-bold text-black p-2 text-center">Desc.</div>{{ calculateDescuento() }}</div>
        <div class="font-bold text-green-600 p-2 border-t border-r border-gray-300 text-right"><div class="font-bold text-black p-2 text-center">Total</div>{{ calculateTotal() }}</div>
=======
        <div class="font-bold text-green-600 p-2 border-t border-r border-gray-300 text-right">
          <div class="font-bold text-black p-2 text-center">Efectivo Total</div>{{ calculateEfectivo() }}
        </div>
        <div class="font-bold text-green-600 p-2 border-t border-r border-gray-300 text-right">
          <div class="font-bold text-black p-2 text-center">Tarjeta Total</div>{{ calculateTarjeta() }}
        </div>
        <div class="font-bold text-green-600 p-2 border-t border-r border-gray-300 text-right">
          <div class="font-bold text-black p-2 text-center">MP Total</div>{{ calculateMP() }}
        </div>
        <div class="font-bold text-red-600 p-2 border-t border-r border-gray-300 text-right">
          <div class="font-bold text-black p-2 text-center">Desc.</div>{{ calculateDescuento() }}
        </div>
        <div class="font-bold text-green-600 p-2 border-t border-r border-gray-300 text-right">
          <div class="font-bold text-black p-2 text-center">Total</div>{{ calculateTotal() }}
        </div>
>>>>>>> 3f0b77c7
        <div class="font-bold text-black p-2 border-t border-r border-gray-300"></div>
      </div>

      <!-- "Cerrar Caja" Button (only shown if esAbierto is true) -->
      <div v-if="esAbierto" class="mt-4">
        <button @click="showCerrarCajaModal = true"
          class="w-full bg-red-600 text-black p-3 rounded-xl font-semibold hover:bg-red-700">
          Cerrar Caja
        </button>
      </div>
      <div>
        <!-- Imprimir Button -->
        <button @click="imprimirModal"
          class="w-full mt-2 btn-secondary text-black p-3 rounded-xl font-semibold hover:bg-gray-200">
          Imprimir
        </button>
      </div>
    </div>

    <!-- InfoPago Modal -->
    <InfoPago v-if="showInfoModal" :pago="selectedPago" @close="closeInfoModal" />

    <!-- CerrarCaja Modal -->
    <CerrarCajaModal v-if="showCerrarCajaModal" @close="closeCerrarCajaModal" @refresh="refreshPage" />
  </div>


  <!-- Hidden List for Printing -->
  <div id="hidden-print-content" class="hidden">
    <h1>Lista de Pagos</h1>
    <div class="grid grid-cols-[repeat(14,minmax(0,1fr))] gap-0 border-t border-l border-gray-300">
      <!-- Headers -->
      <div class="font-bold col-span-2 text-black p-2 border-b border-r border-gray-300">Tipo Habitacion</div>
      <div class="font-bold text-black p-2 border-b border-r border-gray-300">Pago</div>
      <div class="font-bold text-black p-2 border-b border-r border-gray-300 text-right">Periodo</div>
      <div class="font-bold text-black p-2 border-b border-r border-gray-300 text-right">Adicional</div>
      <div class="font-bold text-black p-2 border-b border-r border-gray-300 text-right">Consumo</div>

      <div class="font-bold text-black p-2 border-b border-r border-gray-300">Hora Ingreso</div>
      <div class="font-bold text-black p-2 border-b border-r border-gray-300">Hora Salida</div>

      <div class="font-bold text-black p-2 border-b border-r border-gray-300 text-right">Efectivo</div>
      <div class="font-bold text-black p-2 border-b border-r border-gray-300 text-right">Tarjeta</div>
      <div class="font-bold text-black p-2 border-b border-r border-gray-300 text-right">Tarjeta Usada</div>
      <div class="font-bold text-black p-2 border-b border-r border-gray-300 text-right">Descuento</div>
      <div class="font-bold text-black p-2 border-b border-r border-gray-300 text-right">Total</div>
      <div class="font-bold text-black p-2 border-b border-r border-gray-300">Observacion</div>

      <!-- Iterate over Pagos -->
      <div v-for="(pago, index) in listaPagos" :key="pago.pagoId" class="contents bg-red-400">
        <!-- Pago Info -->
        <div class="text-black col-span-2 font-semibold p-2 border-b border-r border-gray-300">{{ pago.tipoHabitacion }}
        </div>
        <div class="text-blue-600 p-2 border-b border-r border-gray-300">
          Pago {{ pago.pagoId }}
          <div class="text-gray-500 text-sm">{{ formatFechaHora(pago.fecha) }}</div>
        </div>
        <div class="text-green-600 font-semibold p-2 border-b border-r border-gray-300 text-right">{{ pago.periodo }}
        </div>
        <div class="text-green-600 font-semibold p-2 border-b border-r border-gray-300 text-right">{{
          pago.montoAdicional || '' }}</div>
        <div class="text-green-600 font-semibold p-2 border-b border-r border-gray-300 text-right">{{
          pago.totalConsumo || '' }}</div>
        <div class="text-black font-semibold p-2 border-b border-r border-gray-300">{{ formatFechaHora(pago.horaIngreso)
          }}</div>
        <div class="text-black font-semibold p-2 border-b border-r border-gray-300">{{ formatFechaHora(pago.horaSalida)
          }}</div>


        <!-- Money values with right alignment and hiding zeros -->
<<<<<<< HEAD
        <div class="text-green-600 font-semibold p-2 border-b border-r border-gray-300 text-right">{{ pago.montoEfectivo || '' }}</div>
        <div class="text-black font-semibold p-2 border-b border-r border-gray-300 text-right">{{ pago.tarjetaNombre || '' }}</div>
        <div class="text-green-600 font-semibold p-2 border-b border-r border-gray-300 text-right">{{ pago.montoBillVirt || '' }}</div>
        <div class="text-red-600 font-semibold p-2 border-b border-r border-gray-300 text-right">{{ pago.montoDescuento || '' }}</div>
        <div class="text-green-600 font-semibold p-2 border-b border-r border-gray-300 text-right">{{ (pago.montoEfectivo + pago.montoBillVirt + pago.montoTarjeta) || '' }}</div>
=======
        <div class="text-green-600 font-semibold p-2 border-b border-r border-gray-300 text-right">{{ pago.montoEfectivo
          || '' }}</div>
        <div class="text-green-600 font-semibold p-2 border-b border-r border-gray-300 text-right">{{ pago.montoTarjeta
          || '' }}</div>
        <div class="text-green-600 font-semibold p-2 border-b border-r border-gray-300 text-right">{{ pago.montoBillVirt
          || '' }}</div>
        <div class="text-red-600 font-semibold p-2 border-b border-r border-gray-300 text-right">{{ pago.montoDescuento
          || '' }}</div>
        <div class="text-green-600 font-semibold p-2 border-b border-r border-gray-300 text-right">{{
          (pago.montoEfectivo + pago.montoBillVirt + pago.montoTarjeta) || '' }}</div>
>>>>>>> 3f0b77c7

        <div class="text-black font-semibold p-2 border-b border-r border-gray-300">{{ pago.observacion }}</div>
      </div>

      <!-- Total values per column -->
      <div class="font-bold col-span-2 text-black p-2 border-t border-r border-gray-300">
        <div class="font-bold text-black p-2 text-left">Habitaciones</div>
        <div v-for="(item, index) in formatCategorias()" :key="index">
          {{ item.categoria }}: {{ item.count }}
        </div>
      </div>
      <div class="font-bold text-black p-2 border-t border-r border-gray-300"></div>
      <div class="font-bold text-green-600 p-2 border-t border-r border-gray-300 text-left">
        <div class="font-bold text-black p-2 text-left">Periodo Total</div>{{ calculatePeriodo() }}
      </div>
      <div class="font-bold text-green-600 p-2 border-t border-r border-gray-300 text-right">
        <div class="font-bold text-black p-2 text-center">Adicional Total</div>{{ calculateAdicional() }}
      </div>
      <div class="font-bold text-green-600 p-2 border-t border-r border-gray-300 text-right">
        <div class="font-bold text-black p-2 text-center">Consumo Total</div>{{ calculateConsumo() }}
      </div>
      <div class="font-bold text-black p-2 border-t border-r border-gray-300"></div>
      <div class="font-bold text-black p-2 border-t border-r border-gray-300"></div>

<<<<<<< HEAD
      <div class="font-bold text-green-600 p-2 border-t border-r border-gray-300 text-right"><div class="font-bold text-black p-2 text-center">Efectivo Total</div>{{ calculateEfectivo() }}</div>
      <div class="font-bold text-green-600 p-2 border-t border-r border-gray-300 text-right"><div class="font-bold text-black p-2 text-center">Tarjeta Total</div>{{ calculateTarjeta() }}</div>
      <div class="font-bold text-green-600 p-2 border-t border-r border-gray-300 text-right"><div class="font-bold text-black p-2 text-center"></div></div>
      <div class="font-bold text-red-600 p-2 border-t border-r border-gray-300 text-right"><div class="font-bold text-black p-2 text-center">Desc.</div>{{ calculateDescuento() }}</div>
      <div class="font-bold text-green-600 p-2 border-t border-r border-gray-300 text-right"><div class="font-bold text-black p-2 text-center">Total</div>{{ calculateTotal() }}</div>
=======
      <div class="font-bold text-green-600 p-2 border-t border-r border-gray-300 text-right">
        <div class="font-bold text-black p-2 text-center">Efectivo Total</div>{{ calculateEfectivo() }}
      </div>
      <div class="font-bold text-green-600 p-2 border-t border-r border-gray-300 text-right">
        <div class="font-bold text-black p-2 text-center">Tarjeta Total</div>{{ calculateTarjeta() }}
      </div>
      <div class="font-bold text-green-600 p-2 border-t border-r border-gray-300 text-right">
        <div class="font-bold text-black p-2 text-center">MP Total</div>{{ calculateMP() }}
      </div>
      <div class="font-bold text-red-600 p-2 border-t border-r border-gray-300 text-right">
        <div class="font-bold text-black p-2 text-center">Desc.</div>{{ calculateDescuento() }}
      </div>
      <div class="font-bold text-green-600 p-2 border-t border-r border-gray-300 text-right">
        <div class="font-bold text-black p-2 text-center">Total</div>{{ calculateTotal() }}
      </div>
>>>>>>> 3f0b77c7
      <div class="font-bold text-black p-2 border-t border-r border-gray-300"></div>
    </div>
  </div>
</template>

<script setup>
import { ref, defineProps, defineEmits, onMounted,onBeforeMount } from 'vue';
import InfoPago from './InfoPago.vue';
import axiosClient from '../axiosClient';
import CerrarCajaModal from './CerrarCajaModal.vue';
const props = defineProps({
  selectedPagos: Array,
  esAbierto: Boolean,
  idcierre:Number
});

const emit = defineEmits(['close-modal','imprimir-modal']);

const closeModal = () => {
  emit('close-modal');
};

const imprimirModal = () => {
  if (cierreCajaRef.value) {
    emit('imprimir-modal', cierreCajaRef.value);
  }
}
const cierreCajaRef = ref(null);
const showInfoModal = ref(false);
const selectedPago = ref(null);
const showCerrarCajaModal = ref(false);
let listaPagos=ref([])

onBeforeMount(() => {
  if (props.selectedPagos.length > 0) {
    listaPagos.value = props.selectedPagos;
  }
});

onMounted(() => {
  if (props.selectedPagos.length > 0) {
    listaPagos.value = props.selectedPagos;
  }
  if(props.idcierre>0){
    fetchDetalleCierre()
  }

})

const fetchDetalleCierre = () => {
  console.log(props.idcierre)
  axiosClient.get(`/api/Caja/GetDetalleCierre?idCierre=${props.idcierre}`)
    .then(({ data }) => {
      console.log(data.data.pagos)
      listaPagos.value=data.data.pagos
    })
    .catch(error => {
      console.error('Error al obtener detalle cierres:', error);
    });
}
const openInfoModal = (pago) => {
  selectedPago.value = pago;
  showInfoModal.value = true;
};

const closeInfoModal = () => {
  showInfoModal.value = false;
  selectedPago.value = null;
};

const closeCerrarCajaModal = () => {
  showCerrarCajaModal.value = false;
};

const refreshPage = () => {
  window.location.reload();
};

const formatFechaHora = (fechaHora) => {
  if (!fechaHora) return '';
  const date = new Date(fechaHora);
  return date.toLocaleString();
};

const calculateTotal = () => {
  return listaPagos.value.reduce((total, pago) => {
    return total + pago.montoEfectivo + pago.montoTarjeta + pago.montoBillVirt;
  }, 0);
};

const calculateEfectivo = () => {
  return listaPagos.value.reduce((total, pago) => {
    return total + pago.montoEfectivo;
  }, 0);
};

const calculateDescuento = () => {
  return listaPagos.value.reduce((total, pago) => {
    return total + pago.montoDescuento;
  }, 0);
};

const calculateTarjeta = () => {
  return listaPagos.value.reduce((total, pago) => {
    return total + pago.montoTarjeta;
  }, 0);
};

const calculateConsumo = () => {
  return listaPagos.value.reduce((total, pago) => {
    return total + (pago.totalConsumo || 0);
  }, 0);
};

const calculatePeriodo = () => {
  return listaPagos.value.reduce((total, pago) => {
    return total + (pago.periodo || 0);
  }, 0);
};

const countCategorias = () => {
  return listaPagos.value.reduce((counts, pago) => {
    if (pago.categoriaNombre) {
      counts[pago.categoriaNombre] = (counts[pago.categoriaNombre] || 0) + 1;
    }
    return counts;
  }, {});
};

const formatCategorias = () => {
  const categorias = countCategorias();
  return Object.entries(categorias).map(([categoria, count]) => ({ categoria, count }));
};

const calculateAdicional = () => {
  return listaPagos.value.reduce((total, pago) => {
    return total + (pago.montoAdicional || 0);
  }, 0);
};

<<<<<<< HEAD
=======
const calculateMP = () => {
  return listaPagos.value.reduce((total, pago) => {
    return total + pago.montoBillVirt;
  }, 0);
};

>>>>>>> 3f0b77c7
const cerrarCaja = () => {
  console.log('Caja cerrada');
};


</script>

<style scoped>
/* Modal content styles */


.w- {
  width: 75%;
}

.h- {
  height: 87vh;
}

.overflow-y-auto {
  overflow-y: auto;
}

.text-gray-700 {
  color: #4a4a4a;
}

.border-b {
  border-bottom-width: 1px;
}

.border-gray-300 {
  border-color: #e0e0e0;
}

.grid-cols-5 {
  grid-template-columns: repeat(5, 1fr);
}

.cursor-pointer {
  cursor: pointer;
}

.gap-4 {
  gap: 1rem;
}

.mt-4 {
  margin-top: 1rem;
}

.font-semibold {
  font-weight: 600;
}

.font-medium {
  font-weight: 500;
}

.p-3 {
  padding: 0.75rem;
}

.rounded-xl {
  border-radius: 1rem;
}

.bg-red-600 {
  background-color: #f56565;
}

.hover\:bg-red-700:hover {
  background-color: #c53030;
}

/* Style for the secondary button */
.btn-secondary {
  background-color: #e2e8f0;
  /* Example: Light gray */
  color: #000;
}

.btn-secondary:hover {
  background-color: #cbd5e1;
}
</style>

<style>
@media print {
  #cierre-caja-content {
    display: grid !important;
    grid-template-columns: repeat(14, minmax(0, 1fr)) !important;
    border: 1px solid black !important;
    font-size: 10px !important;
    width: 100% !important;
    height: auto !important;
  }

  #cierre-caja-content>div {
    border: 1px solid black !important;
    padding: 4px !important;
    color: black !important;
  }

  /* Hide interactive elements */
  button,
  .btn-secondary,
  .absolute {
    display: none !important;
  }

  @page {
    size: A4 landscape;
    margin: 10mm;
  }
}
</style><|MERGE_RESOLUTION|>--- conflicted
+++ resolved
@@ -56,13 +56,6 @@
 
 
           <!-- Money values with right alignment and hiding zeros -->
-<<<<<<< HEAD
-          <div class="text-green-600 font-semibold p-2 border-b border-r border-gray-300 text-right">{{ pago.montoEfectivo || '' }}</div>
-          <div class="text-green-600 font-semibold p-2 border-b border-r border-gray-300 text-right">{{ pago.montoTarjeta || '' }}</div>
-          <div class="text-black font-semibold p-2 border-b border-r border-gray-300 text-right">{{ pago.tarjetaNombre|| '' }}</div>
-          <div class="text-red-600 font-semibold p-2 border-b border-r border-gray-300 text-right">{{ pago.montoDescuento || '' }}</div>
-          <div class="text-green-600 font-semibold p-2 border-b border-r border-gray-300 text-right">{{ (pago.montoEfectivo + pago.montoTarjeta) || '' }}</div>
-=======
           <div class="text-green-600 font-semibold p-2 border-b border-r border-gray-300 text-right">{{
             pago.montoEfectivo || '' }}</div>
           <div class="text-green-600 font-semibold p-2 border-b border-r border-gray-300 text-right">{{
@@ -73,7 +66,6 @@
             pago.montoDescuento || '' }}</div>
           <div class="text-green-600 font-semibold p-2 border-b border-r border-gray-300 text-right">{{
             (pago.montoEfectivo + pago.montoBillVirt + pago.montoTarjeta) || '' }}</div>
->>>>>>> 3f0b77c7
 
           <div class="text-black font-semibold p-2 border-b border-r border-gray-300">{{ pago.observacion }}</div>
         </div>
@@ -98,13 +90,6 @@
         <div class="font-bold text-black p-2 border-t border-r border-gray-300"></div>
         <div class="font-bold text-black p-2 border-t border-r border-gray-300"></div>
 
-<<<<<<< HEAD
-        <div class="font-bold text-green-600 p-2 border-t border-r border-gray-300 text-right"><div class="font-bold text-black p-2 text-center">Efectivo Total</div>{{ calculateEfectivo() }}</div>
-        <div class="font-bold text-green-600 p-2 border-t border-r border-gray-300 text-right"><div class="font-bold text-black p-2 text-center">Tarjeta Total</div>{{ calculateTarjeta() }}</div>
-        <div class="font-bold text-green-600 p-2 border-t border-r border-gray-300 text-right"><div class="font-bold text-black p-2 text-center"></div></div>
-        <div class="font-bold text-red-600 p-2 border-t border-r border-gray-300 text-right"><div class="font-bold text-black p-2 text-center">Desc.</div>{{ calculateDescuento() }}</div>
-        <div class="font-bold text-green-600 p-2 border-t border-r border-gray-300 text-right"><div class="font-bold text-black p-2 text-center">Total</div>{{ calculateTotal() }}</div>
-=======
         <div class="font-bold text-green-600 p-2 border-t border-r border-gray-300 text-right">
           <div class="font-bold text-black p-2 text-center">Efectivo Total</div>{{ calculateEfectivo() }}
         </div>
@@ -120,7 +105,6 @@
         <div class="font-bold text-green-600 p-2 border-t border-r border-gray-300 text-right">
           <div class="font-bold text-black p-2 text-center">Total</div>{{ calculateTotal() }}
         </div>
->>>>>>> 3f0b77c7
         <div class="font-bold text-black p-2 border-t border-r border-gray-300"></div>
       </div>
 
@@ -191,13 +175,6 @@
 
 
         <!-- Money values with right alignment and hiding zeros -->
-<<<<<<< HEAD
-        <div class="text-green-600 font-semibold p-2 border-b border-r border-gray-300 text-right">{{ pago.montoEfectivo || '' }}</div>
-        <div class="text-black font-semibold p-2 border-b border-r border-gray-300 text-right">{{ pago.tarjetaNombre || '' }}</div>
-        <div class="text-green-600 font-semibold p-2 border-b border-r border-gray-300 text-right">{{ pago.montoBillVirt || '' }}</div>
-        <div class="text-red-600 font-semibold p-2 border-b border-r border-gray-300 text-right">{{ pago.montoDescuento || '' }}</div>
-        <div class="text-green-600 font-semibold p-2 border-b border-r border-gray-300 text-right">{{ (pago.montoEfectivo + pago.montoBillVirt + pago.montoTarjeta) || '' }}</div>
-=======
         <div class="text-green-600 font-semibold p-2 border-b border-r border-gray-300 text-right">{{ pago.montoEfectivo
           || '' }}</div>
         <div class="text-green-600 font-semibold p-2 border-b border-r border-gray-300 text-right">{{ pago.montoTarjeta
@@ -208,7 +185,6 @@
           || '' }}</div>
         <div class="text-green-600 font-semibold p-2 border-b border-r border-gray-300 text-right">{{
           (pago.montoEfectivo + pago.montoBillVirt + pago.montoTarjeta) || '' }}</div>
->>>>>>> 3f0b77c7
 
         <div class="text-black font-semibold p-2 border-b border-r border-gray-300">{{ pago.observacion }}</div>
       </div>
@@ -233,13 +209,6 @@
       <div class="font-bold text-black p-2 border-t border-r border-gray-300"></div>
       <div class="font-bold text-black p-2 border-t border-r border-gray-300"></div>
 
-<<<<<<< HEAD
-      <div class="font-bold text-green-600 p-2 border-t border-r border-gray-300 text-right"><div class="font-bold text-black p-2 text-center">Efectivo Total</div>{{ calculateEfectivo() }}</div>
-      <div class="font-bold text-green-600 p-2 border-t border-r border-gray-300 text-right"><div class="font-bold text-black p-2 text-center">Tarjeta Total</div>{{ calculateTarjeta() }}</div>
-      <div class="font-bold text-green-600 p-2 border-t border-r border-gray-300 text-right"><div class="font-bold text-black p-2 text-center"></div></div>
-      <div class="font-bold text-red-600 p-2 border-t border-r border-gray-300 text-right"><div class="font-bold text-black p-2 text-center">Desc.</div>{{ calculateDescuento() }}</div>
-      <div class="font-bold text-green-600 p-2 border-t border-r border-gray-300 text-right"><div class="font-bold text-black p-2 text-center">Total</div>{{ calculateTotal() }}</div>
-=======
       <div class="font-bold text-green-600 p-2 border-t border-r border-gray-300 text-right">
         <div class="font-bold text-black p-2 text-center">Efectivo Total</div>{{ calculateEfectivo() }}
       </div>
@@ -255,7 +224,6 @@
       <div class="font-bold text-green-600 p-2 border-t border-r border-gray-300 text-right">
         <div class="font-bold text-black p-2 text-center">Total</div>{{ calculateTotal() }}
       </div>
->>>>>>> 3f0b77c7
       <div class="font-bold text-black p-2 border-t border-r border-gray-300"></div>
     </div>
   </div>
@@ -396,15 +364,12 @@
   }, 0);
 };
 
-<<<<<<< HEAD
-=======
 const calculateMP = () => {
   return listaPagos.value.reduce((total, pago) => {
     return total + pago.montoBillVirt;
   }, 0);
 };
 
->>>>>>> 3f0b77c7
 const cerrarCaja = () => {
   console.log('Caja cerrada');
 };
