--- conflicted
+++ resolved
@@ -1,364 +1,271 @@
-<<<<<<< HEAD
-<!-- File: src/components/CerrarCajaModal.vue -->
-<template>
-    <!-- Modal container -->
-    <div class="fixed inset-0 bg-gray-800 bg-opacity-50 flex justify-center items-center" @click.self="closeModal">
-      <!-- Modal content -->
-      <div class="bg-white p-6 rounded-lg shadow-lg w-1/3">
-        <h3 class="text-xl text-black font-bold mb-4">¿Estás seguro de cerrar caja?</h3>
-        <div class="card flex justify-center">
-							<ProgressSpinner class="absolute top " v-if="isLoading" style="width: 75px; height: 75px" strokeWidth="6" fill="transparent"
-								animationDuration=".5s" aria-label="Custom ProgressSpinner" />
-						</div>
-        <!-- New initial amount input -->
-        <div class="mb-4">
-          <label for="montoInicial" class="block text-gray-700 font-medium mb-2">Monto inicial de la nueva caja:</label>
-          <input
-            type="number"
-            v-model="montoInicial"
-            id="montoInicial"
-            class="w-full border text-black rounded-lg p-2 focus:outline-none focus:ring-2 focus:ring-purple-500"
-            placeholder="Ingrese el monto inicial"
-          />
-        </div>
-  
-        <!-- Action buttons -->
-        <div class="flex justify-end space-x-4">
-          <button @click="closeModal" class="bg-gray-300 hover:bg-gray-400 text-black py-2 px-4 rounded">
-            Cancelar
-          </button>
-          <button @click.prevent="confirmCerrarCaja"  :disabled="isLoading" 
-          :class="!isLoading ? ' btn-primary pr-8' : 'btn-disabled'"
-          class="text-white py-2 px-4 rounded-xl">
-            Confirmar 
-          </button>
-        </div>
-      </div>
-    </div>
-  </template>
-  
-  <script setup>
-  import { ref, defineEmits, onMounted } from 'vue';
-  import axiosClient from '../axiosClient';
-  import ProgressSpinner from 'primevue/progressspinner';
-  // Emit to close the modal
-  const emit = defineEmits(['close', 'refresh']);
-  onMounted(() => {
-    getDatosLogin()
-  })
-  // New initial amount for the next cash register
-  const montoInicial = ref(0);
-  let isLoading = ref(false);
-
-  // Function to close the modal
-  const closeModal = () => {
-    emit('close');
-  };
-  
-  // Function to handle the confirm action
-  const confirmCerrarCaja = async () => {
-    if (isLoading.value) return; // Evitar múltiples solicitudes
-    isLoading.value = true; // Activar indicador de carga
-    try {
-      const response = await axiosClient.post(`/api/Caja/CierreCaja?montoInicial=${montoInicial.value}&InstitucionID=${InstitucionID.value}&observacion=Prueba`);
-      if (response.data.ok) {
-        alert('Caja cerrada exitosamente');
-        emit('refresh'); // Emit event to refresh the page
-      } else {
-        alert('Error al cerrar caja: ' + response.data.message);
-      }
-    } catch (error) {
-      console.error('Error al cerrar caja:', error);
-      alert('Ocurrió un error al cerrar caja.');
-    }finally {
-		isLoading.value = false; // Desactivar indicador de carga
-	  }
-    };
-import { useAuthStore } from '../store/auth.js'; // Import the auth store
-const InstitucionID = ref(null);
-const authStore = useAuthStore();
-function getDatosLogin(){
-    InstitucionID.value = authStore.institucionID;
-  }
-  </script>
-  
-  <style scoped>
-  /* Modal styling */
-  .bg-white {
-    background-color: white;
-  }
-  </style>
-  
-=======
-<!-- File: src/components/CerrarCajaModal.vue -->
-<template>
-  <!-- Modal container with glassmorphism -->
-  <div class="fixed inset-0 z-50 flex items-center justify-center p-4">
-    <!-- Backdrop with blur -->
-    <div class="absolute inset-0 bg-black/60 backdrop-blur-xl" @click.self="closeModal"></div>
-    
-    <!-- Modal content with animations -->
-    <div 
-      class="relative w-full max-w-md glass-container p-0 transform transition-all duration-500 scale-100 opacity-100"
-      :class="{ 'scale-95 opacity-0': isClosing }"
-    >
-      <!-- Header -->
-      <div class="glass-header p-6 border-b border-white/20">
-        <div class="flex items-center space-x-4">
-          <div class="bg-gradient-to-r from-red-400 to-red-600 p-3 rounded-full">
-            <i class="pi pi-lock text-white text-2xl"></i>
-          </div>
-          <div>
-            <h3 class="text-2xl font-bold text-white">🔒 Cerrar Caja</h3>
-            <p class="text-gray-300 text-sm mt-1">Confirma el cierre de caja actual</p>
-          </div>
-        </div>
-      </div>
-
-      <!-- Body -->
-      <div class="p-6">
-        <!-- Loading overlay -->
-        <div v-if="isLoading" class="absolute inset-0 bg-black/50 backdrop-blur-sm rounded-3xl flex items-center justify-center z-10">
-          <div class="glass-card p-6 flex flex-col items-center">
-            <ProgressSpinner 
-              style="width: 75px; height: 75px" 
-              strokeWidth="6" 
-              fill="transparent"
-              animationDuration=".5s" 
-              aria-label="Loading"
-              class="mb-4"
-            />
-            <p class="text-white font-semibold">Procesando cierre...</p>
-          </div>
-        </div>
-
-        <!-- Warning message -->
-        <div class="glass-card p-4 mb-6 bg-yellow-500/10 border-yellow-500/30">
-          <div class="flex items-center space-x-3">
-            <i class="pi pi-exclamation-triangle text-yellow-400 text-2xl"></i>
-            <div>
-              <p class="text-white font-semibold">⚠️ Atención</p>
-              <p class="text-gray-300 text-sm">Esta acción no se puede deshacer. Se cerrará la caja actual y se creará una nueva.</p>
-            </div>
-          </div>
-        </div>
-
-        <!-- Initial amount input -->
-        <div class="mb-6">
-          <label for="montoInicial" class="block text-white font-semibold mb-3">
-            💰 Monto inicial de la nueva caja:
-          </label>
-          <div class="relative">
-            <span class="absolute left-4 top-1/2 transform -translate-y-1/2 text-gray-400 text-lg">$</span>
-            <input
-              type="number"
-              v-model="montoInicial"
-              id="montoInicial"
-              class="w-full glass-input pl-10 pr-4 py-3 text-white text-lg font-semibold"
-              placeholder="0.00"
-              step="0.01"
-              min="0"
-              @keypress.enter="confirmCerrarCaja"
-            />
-          </div>
-          <p class="text-gray-400 text-sm mt-2">
-            Este será el monto inicial para la próxima caja
-          </p>
-        </div>
-
-        <!-- Summary card -->
-        <div class="glass-card p-4 mb-6">
-          <h4 class="text-white font-semibold mb-2">📊 Resumen del cierre:</h4>
-          <div class="space-y-2 text-sm">
-            <div class="flex justify-between">
-              <span class="text-gray-300">Fecha y hora:</span>
-              <span class="text-white font-semibold">{{ getCurrentDateTime() }}</span>
-            </div>
-            <div class="flex justify-between">
-              <span class="text-gray-300">Usuario:</span>
-              <span class="text-white font-semibold">{{ authStore.user?.userName || 'Usuario' }}</span>
-            </div>
-            <div class="flex justify-between">
-              <span class="text-gray-300">Institución:</span>
-              <span class="text-white font-semibold">{{ authStore.user?.institucionName || 'Hotel' }}</span>
-            </div>
-          </div>
-        </div>
-      </div>
-
-      <!-- Footer with actions -->
-      <div class="glass-header p-6 border-t border-white/20">
-        <div class="flex justify-end space-x-3">
-          <button 
-            @click="closeModal" 
-            class="glass-button px-6 py-3 text-white font-semibold hover:bg-white/20 
-                   transform hover:scale-105 transition-all"
-          >
-            <i class="pi pi-times mr-2"></i>
-            Cancelar
-          </button>
-          <button 
-            @click.prevent="confirmCerrarCaja"  
-            :disabled="isLoading" 
-            class="bg-gradient-to-r from-red-500 to-red-600 hover:from-red-600 hover:to-red-700 
-                   text-white font-bold py-3 px-6 rounded-lg transform transition-all
-                   shadow-lg hover:shadow-red-500/50 disabled:opacity-50 disabled:cursor-not-allowed
-                   hover:scale-105 flex items-center"
-            :class="{ 'animate-pulse': isLoading }"
-          >
-            <i class="pi pi-check mr-2"></i>
-            {{ isLoading ? 'Cerrando...' : 'Confirmar Cierre' }}
-          </button>
-        </div>
-      </div>
-    </div>
-  </div>
-</template>
-
-<script setup>
-import { ref, onMounted } from 'vue';
-import axiosClient from '../axiosClient';
-import ProgressSpinner from 'primevue/progressspinner';
-import { useAuthStore } from '../store/auth';
-import { useToast } from 'primevue/usetoast';
-
-// Composables
-const authStore = useAuthStore();
-const toast = useToast();
-
-// Emit events
-const emit = defineEmits(['close', 'refresh']);
-
-// State
-const montoInicial = ref(0);
-const isLoading = ref(false);
-const isClosing = ref(false);
-const InstitucionID = ref(null);
-
-// Lifecycle
-onMounted(() => {
-  getDatosLogin();
-});
-
-// Methods
-const getDatosLogin = () => {
-  InstitucionID.value = authStore.institucionID;
-};
-
-const getCurrentDateTime = () => {
-  return new Date().toLocaleString('es-ES', {
-    year: 'numeric',
-    month: 'long',
-    day: 'numeric',
-    hour: '2-digit',
-    minute: '2-digit'
-  });
-};
-
-const closeModal = () => {
-  isClosing.value = true;
-  setTimeout(() => {
-    emit('close');
-  }, 300);
-};
-
-const showSuccess = (message) => {
-  toast.add({
-    severity: 'success',
-    summary: 'Éxito',
-    detail: message,
-    life: 5000
-  });
-};
-
-const showError = (message) => {
-  toast.add({
-    severity: 'error',
-    summary: 'Error',
-    detail: message,
-    life: 5000
-  });
-};
-
-const confirmCerrarCaja = async () => {
-  if (isLoading.value) return;
-  
-  // Validate initial amount
-  if (montoInicial.value < 0) {
-    showError('El monto inicial no puede ser negativo');
-    return;
-  }
-
-  isLoading.value = true;
-  
-  try {
-    const response = await axiosClient.post(
-      `/api/Caja/CierreCaja?montoInicial=${montoInicial.value}&InstitucionID=${InstitucionID.value}&observacion=Cierre de caja`
-    );
-    
-    if (response.data.ok) {
-      showSuccess('✅ Caja cerrada exitosamente');
-      setTimeout(() => {
-        emit('refresh');
-      }, 1500);
-    } else {
-      showError(`❌ Error al cerrar caja: ${response.data.message}`);
-    }
-  } catch (error) {
-    console.error('Error al cerrar caja:', error);
-    showError('❌ Ocurrió un error al cerrar caja. Por favor, intente nuevamente.');
-  } finally {
-    isLoading.value = false;
-  }
-};
-</script>
-
-<style scoped>
-/* Glassmorphism components */
-.glass-container {
-  @apply bg-white/10 backdrop-blur-2xl border border-white/20 rounded-3xl shadow-2xl;
-}
-
-.glass-header {
-  @apply bg-white/5 backdrop-blur-md;
-}
-
-.glass-card {
-  @apply bg-white/10 backdrop-blur-md border border-white/20 rounded-xl p-4;
-}
-
-.glass-button {
-  @apply bg-white/10 backdrop-blur-sm border border-white/30 rounded-lg transition-all;
-}
-
-.glass-input {
-  @apply bg-white/10 backdrop-blur-sm border border-white/30 rounded-lg placeholder-gray-400;
-  @apply focus:ring-2 focus:ring-white/50 focus:border-white/50 focus:outline-none;
-}
-
-/* Remove spinner arrows from number input */
-input[type="number"]::-webkit-inner-spin-button,
-input[type="number"]::-webkit-outer-spin-button {
-  -webkit-appearance: none;
-  margin: 0;
-}
-
-input[type="number"] {
-  -moz-appearance: textfield;
-}
-
-/* Animations */
-@keyframes pulse {
-  0%, 100% {
-    opacity: 1;
-  }
-  50% {
-    opacity: 0.5;
-  }
-}
-
-.animate-pulse {
-  animation: pulse 2s cubic-bezier(0.4, 0, 0.6, 1) infinite;
-}
-</style>
->>>>>>> 8290ecd0
+<!-- File: src/components/CerrarCajaModal.vue -->
+<template>
+  <!-- Modal container with glassmorphism -->
+  <div class="fixed inset-0 z-50 flex items-center justify-center p-4">
+    <!-- Backdrop with blur -->
+    <div class="absolute inset-0 bg-black/60 backdrop-blur-xl" @click.self="closeModal"></div>
+    
+    <!-- Modal content with animations -->
+    <div 
+      class="relative w-full max-w-md glass-container p-0 transform transition-all duration-500 scale-100 opacity-100"
+      :class="{ 'scale-95 opacity-0': isClosing }"
+    >
+      <!-- Header -->
+      <div class="glass-header p-6 border-b border-white/20">
+        <div class="flex items-center space-x-4">
+          <div class="bg-gradient-to-r from-red-400 to-red-600 p-3 rounded-full">
+            <i class="pi pi-lock text-white text-2xl"></i>
+          </div>
+          <div>
+            <h3 class="text-2xl font-bold text-white">🔒 Cerrar Caja</h3>
+            <p class="text-gray-300 text-sm mt-1">Confirma el cierre de caja actual</p>
+          </div>
+        </div>
+      </div>
+
+      <!-- Body -->
+      <div class="p-6">
+        <!-- Loading overlay -->
+        <div v-if="isLoading" class="absolute inset-0 bg-black/50 backdrop-blur-sm rounded-3xl flex items-center justify-center z-10">
+          <div class="glass-card p-6 flex flex-col items-center">
+            <ProgressSpinner 
+              style="width: 75px; height: 75px" 
+              strokeWidth="6" 
+              fill="transparent"
+              animationDuration=".5s" 
+              aria-label="Loading"
+              class="mb-4"
+            />
+            <p class="text-white font-semibold">Procesando cierre...</p>
+          </div>
+        </div>
+
+        <!-- Warning message -->
+        <div class="glass-card p-4 mb-6 bg-yellow-500/10 border-yellow-500/30">
+          <div class="flex items-center space-x-3">
+            <i class="pi pi-exclamation-triangle text-yellow-400 text-2xl"></i>
+            <div>
+              <p class="text-white font-semibold">⚠️ Atención</p>
+              <p class="text-gray-300 text-sm">Esta acción no se puede deshacer. Se cerrará la caja actual y se creará una nueva.</p>
+            </div>
+          </div>
+        </div>
+
+        <!-- Initial amount input -->
+        <div class="mb-6">
+          <label for="montoInicial" class="block text-white font-semibold mb-3">
+            💰 Monto inicial de la nueva caja:
+          </label>
+          <div class="relative">
+            <span class="absolute left-4 top-1/2 transform -translate-y-1/2 text-gray-400 text-lg">$</span>
+            <input
+              type="number"
+              v-model="montoInicial"
+              id="montoInicial"
+              class="w-full glass-input pl-10 pr-4 py-3 text-white text-lg font-semibold"
+              placeholder="0.00"
+              step="0.01"
+              min="0"
+              @keypress.enter="confirmCerrarCaja"
+            />
+          </div>
+          <p class="text-gray-400 text-sm mt-2">
+            Este será el monto inicial para la próxima caja
+          </p>
+        </div>
+
+        <!-- Summary card -->
+        <div class="glass-card p-4 mb-6">
+          <h4 class="text-white font-semibold mb-2">📊 Resumen del cierre:</h4>
+          <div class="space-y-2 text-sm">
+            <div class="flex justify-between">
+              <span class="text-gray-300">Fecha y hora:</span>
+              <span class="text-white font-semibold">{{ getCurrentDateTime() }}</span>
+            </div>
+            <div class="flex justify-between">
+              <span class="text-gray-300">Usuario:</span>
+              <span class="text-white font-semibold">{{ authStore.user?.userName || 'Usuario' }}</span>
+            </div>
+            <div class="flex justify-between">
+              <span class="text-gray-300">Institución:</span>
+              <span class="text-white font-semibold">{{ authStore.user?.institucionName || 'Hotel' }}</span>
+            </div>
+          </div>
+        </div>
+      </div>
+
+      <!-- Footer with actions -->
+      <div class="glass-header p-6 border-t border-white/20">
+        <div class="flex justify-end space-x-3">
+          <button 
+            @click="closeModal" 
+            class="glass-button px-6 py-3 text-white font-semibold hover:bg-white/20 
+                   transform hover:scale-105 transition-all"
+          >
+            <i class="pi pi-times mr-2"></i>
+            Cancelar
+          </button>
+          <button 
+            @click.prevent="confirmCerrarCaja"  
+            :disabled="isLoading" 
+            class="bg-gradient-to-r from-red-500 to-red-600 hover:from-red-600 hover:to-red-700 
+                   text-white font-bold py-3 px-6 rounded-lg transform transition-all
+                   shadow-lg hover:shadow-red-500/50 disabled:opacity-50 disabled:cursor-not-allowed
+                   hover:scale-105 flex items-center"
+            :class="{ 'animate-pulse': isLoading }"
+          >
+            <i class="pi pi-check mr-2"></i>
+            {{ isLoading ? 'Cerrando...' : 'Confirmar Cierre' }}
+          </button>
+        </div>
+      </div>
+    </div>
+  </div>
+</template>
+
+<script setup>
+import { ref, onMounted } from 'vue';
+import axiosClient from '../axiosClient';
+import ProgressSpinner from 'primevue/progressspinner';
+import { useAuthStore } from '../store/auth';
+import { useToast } from 'primevue/usetoast';
+
+// Composables
+const authStore = useAuthStore();
+const toast = useToast();
+
+// Emit events
+const emit = defineEmits(['close', 'refresh']);
+
+// State
+const montoInicial = ref(0);
+const isLoading = ref(false);
+const isClosing = ref(false);
+const InstitucionID = ref(null);
+
+// Lifecycle
+onMounted(() => {
+  getDatosLogin();
+});
+
+// Methods
+const getDatosLogin = () => {
+  InstitucionID.value = authStore.institucionID;
+};
+
+const getCurrentDateTime = () => {
+  return new Date().toLocaleString('es-ES', {
+    year: 'numeric',
+    month: 'long',
+    day: 'numeric',
+    hour: '2-digit',
+    minute: '2-digit'
+  });
+};
+
+const closeModal = () => {
+  isClosing.value = true;
+  setTimeout(() => {
+    emit('close');
+  }, 300);
+};
+
+const showSuccess = (message) => {
+  toast.add({
+    severity: 'success',
+    summary: 'Éxito',
+    detail: message,
+    life: 5000
+  });
+};
+
+const showError = (message) => {
+  toast.add({
+    severity: 'error',
+    summary: 'Error',
+    detail: message,
+    life: 5000
+  });
+};
+
+const confirmCerrarCaja = async () => {
+  if (isLoading.value) return;
+  
+  // Validate initial amount
+  if (montoInicial.value < 0) {
+    showError('El monto inicial no puede ser negativo');
+    return;
+  }
+
+  isLoading.value = true;
+  
+  try {
+    const response = await axiosClient.post(
+      `/api/Caja/CierreCaja?montoInicial=${montoInicial.value}&InstitucionID=${InstitucionID.value}&observacion=Cierre de caja`
+    );
+    
+    if (response.data.ok) {
+      showSuccess('✅ Caja cerrada exitosamente');
+      setTimeout(() => {
+        emit('refresh');
+      }, 1500);
+    } else {
+      showError(`❌ Error al cerrar caja: ${response.data.message}`);
+    }
+  } catch (error) {
+    console.error('Error al cerrar caja:', error);
+    showError('❌ Ocurrió un error al cerrar caja. Por favor, intente nuevamente.');
+  } finally {
+    isLoading.value = false;
+  }
+};
+</script>
+
+<style scoped>
+/* Glassmorphism components */
+.glass-container {
+  @apply bg-white/10 backdrop-blur-2xl border border-white/20 rounded-3xl shadow-2xl;
+}
+
+.glass-header {
+  @apply bg-white/5 backdrop-blur-md;
+}
+
+.glass-card {
+  @apply bg-white/10 backdrop-blur-md border border-white/20 rounded-xl p-4;
+}
+
+.glass-button {
+  @apply bg-white/10 backdrop-blur-sm border border-white/30 rounded-lg transition-all;
+}
+
+.glass-input {
+  @apply bg-white/10 backdrop-blur-sm border border-white/30 rounded-lg placeholder-gray-400;
+  @apply focus:ring-2 focus:ring-white/50 focus:border-white/50 focus:outline-none;
+}
+
+/* Remove spinner arrows from number input */
+input[type="number"]::-webkit-inner-spin-button,
+input[type="number"]::-webkit-outer-spin-button {
+  -webkit-appearance: none;
+  margin: 0;
+}
+
+input[type="number"] {
+  -moz-appearance: textfield;
+}
+
+/* Animations */
+@keyframes pulse {
+  0%, 100% {
+    opacity: 1;
+  }
+  50% {
+    opacity: 0.5;
+  }
+}
+
+.animate-pulse {
+  animation: pulse 2s cubic-bezier(0.4, 0, 0.6, 1) infinite;
+}
+</style>