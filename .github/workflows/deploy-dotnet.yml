name: Deploy .NET Project to IIS

on:
  push:
    branches:
      - iis-production

jobs:
  build-and-deploy:
    name: Build and Deploy .NET to IIS
    runs-on: [self-hosted, Windows, X64]

<<<<<<< HEAD
    # Variables de entorno para deshabilitar telemetría
    env:
      DOTNET_CLI_TELEMETRY_OPTOUT: 1
      DOTNET_SKIP_FIRST_TIME_EXPERIENCE: 1
      DOTNET_NOLOGO: true

    steps:
      # 1. Descarga el código del repositorio
      - name: Checkout Repository
        uses: actions/checkout@v4

      # 2. Limpiar caché y archivos temporales anteriores
      - name: Clean Previous Build Artifacts
        shell: powershell
        run: |
          if (Test-Path "./API-Hotel/obj") { Remove-Item -Path "./API-Hotel/obj" -Recurse -Force }
          if (Test-Path "./API-Hotel/bin") { Remove-Item -Path "./API-Hotel/bin" -Recurse -Force }
          if (Test-Path "./publish") { Remove-Item -Path "./publish" -Recurse -Force }
          Write-Host "Limpieza completada"

      # 3. Restaurar paquetes NuGet especificando el proyecto
      - name: Restore NuGet Packages
        shell: powershell
        run: |
          $env:DOTNET_CLI_TELEMETRY_OPTOUT = "1"
          dotnet restore "./API-Hotel/hotel.csproj" --verbosity detailed

      # 4. Compilar el proyecto
      - name: Build Project
        shell: powershell
        run: |
          $env:DOTNET_CLI_TELEMETRY_OPTOUT = "1"
          dotnet build "./API-Hotel/hotel.csproj" --configuration Release --no-restore

      # 5. Publicar el proyecto
      - name: Publish Project
        shell: powershell
        run: |
          $env:DOTNET_CLI_TELEMETRY_OPTOUT = "1"
          dotnet publish "./API-Hotel/hotel.csproj" --configuration Release --no-build --output "./publish"

      # 6. Verificar archivos publicados
      - name: Verify Published Files
        shell: powershell
        run: |
          Write-Host "Archivos en ./publish:"
          Get-ChildItem -Path "./publish" -Recurse | Select-Object FullName

      # 7. Desplegar en IIS usando el script de PowerShell
=======
    env:
      DOTNET_CLI_TELEMETRY_OPTOUT: 1
      DOTNET_SKIP_FIRST_TIME_EXPERIENCE: 1

    steps:
      - name: Checkout Repository
        uses: actions/checkout@v4

      - name: Setup .NET
        uses: actions/setup-dotnet@v4
        with:
          dotnet-version: "8.0.x"

      - name: Restore
        run: dotnet restore ./API-Hotel.sln

      - name: Build
        run: dotnet build ./API-Hotel.sln -c Release --no-restore

      - name: Clean publish folder
        shell: powershell
        run: |
          if (Test-Path publish) {
            Remove-Item publish -Recurse -Force
          }

      - name: Publish
        run: dotnet publish ./API-Hotel/hotel.csproj -c Release -o publish --no-build

>>>>>>> 6da789ee
      - name: Deploy to IIS Application
        shell: powershell
        run: |
          ./Deploy-IIS.ps1 -WebsiteName "Default Web Site" `
                           -ApplicationName "ApiHotalNoSe" `
                           -SourcePath "./publish" `
                           -DestinationPath "C:\AddWeb\Api-Hotel"<|MERGE_RESOLUTION|>--- conflicted
+++ resolved
@@ -10,57 +10,6 @@
     name: Build and Deploy .NET to IIS
     runs-on: [self-hosted, Windows, X64]
 
-<<<<<<< HEAD
-    # Variables de entorno para deshabilitar telemetría
-    env:
-      DOTNET_CLI_TELEMETRY_OPTOUT: 1
-      DOTNET_SKIP_FIRST_TIME_EXPERIENCE: 1
-      DOTNET_NOLOGO: true
-
-    steps:
-      # 1. Descarga el código del repositorio
-      - name: Checkout Repository
-        uses: actions/checkout@v4
-
-      # 2. Limpiar caché y archivos temporales anteriores
-      - name: Clean Previous Build Artifacts
-        shell: powershell
-        run: |
-          if (Test-Path "./API-Hotel/obj") { Remove-Item -Path "./API-Hotel/obj" -Recurse -Force }
-          if (Test-Path "./API-Hotel/bin") { Remove-Item -Path "./API-Hotel/bin" -Recurse -Force }
-          if (Test-Path "./publish") { Remove-Item -Path "./publish" -Recurse -Force }
-          Write-Host "Limpieza completada"
-
-      # 3. Restaurar paquetes NuGet especificando el proyecto
-      - name: Restore NuGet Packages
-        shell: powershell
-        run: |
-          $env:DOTNET_CLI_TELEMETRY_OPTOUT = "1"
-          dotnet restore "./API-Hotel/hotel.csproj" --verbosity detailed
-
-      # 4. Compilar el proyecto
-      - name: Build Project
-        shell: powershell
-        run: |
-          $env:DOTNET_CLI_TELEMETRY_OPTOUT = "1"
-          dotnet build "./API-Hotel/hotel.csproj" --configuration Release --no-restore
-
-      # 5. Publicar el proyecto
-      - name: Publish Project
-        shell: powershell
-        run: |
-          $env:DOTNET_CLI_TELEMETRY_OPTOUT = "1"
-          dotnet publish "./API-Hotel/hotel.csproj" --configuration Release --no-build --output "./publish"
-
-      # 6. Verificar archivos publicados
-      - name: Verify Published Files
-        shell: powershell
-        run: |
-          Write-Host "Archivos en ./publish:"
-          Get-ChildItem -Path "./publish" -Recurse | Select-Object FullName
-
-      # 7. Desplegar en IIS usando el script de PowerShell
-=======
     env:
       DOTNET_CLI_TELEMETRY_OPTOUT: 1
       DOTNET_SKIP_FIRST_TIME_EXPERIENCE: 1
@@ -90,7 +39,6 @@
       - name: Publish
         run: dotnet publish ./API-Hotel/hotel.csproj -c Release -o publish --no-build
 
->>>>>>> 6da789ee
       - name: Deploy to IIS Application
         shell: powershell
         run: |
