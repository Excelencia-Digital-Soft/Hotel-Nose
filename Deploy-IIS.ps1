--- conflicted
+++ resolved
@@ -3,14 +3,14 @@
 <#
 .SYNOPSIS
     Este script automatiza el despliegue en una APLICACIÓN específica dentro de un sitio de IIS.
-<<<<<<< HEAD
-    Detiene el Application Pool asociado, fuerza la detención del proceso trabajador (w3wpex.e),
-    limpia el directorio (PRESERVANDO web.config/appsettings.json), copia los nuevos archivos
-    (EXCLUYENDO los preservados) y reinicia el pool.
-=======
     Detiene el Application Pool asociado, limpia el directorio (PRESERVANDO web.config y wwwroot),
-    copia los nuevos archivos (EXCLUYENDO web.config) y reinicia el pool.
->>>>>>> 5e89693c
+    copia los nuevos archivos (EXCLUYENDO web.config) y reinicia primero el pool, luego el sitio.
+
+.DESCRIPTION
+    Orden de operaciones optimizado para IIS:
+    - Detención: App Pool → Website → Forzar w3wp.exe (libera recursos primero)
+    - Inicio: App Pool → Validación → Website (backend listo antes de aceptar tráfico)
+    Este orden garantiza detección temprana de errores y elimina cold starts.
 #>
 
 param (
@@ -30,11 +30,7 @@
 Import-Module WebAdministration -ErrorAction Stop
 
 Write-Host "Iniciando despliegue para la aplicación: '$ApplicationName' en el sitio '$WebsiteName'"
-<<<<<<< HEAD
-Write-Host "IMPORTANTE: Se preservarán los archivos web.config y appsettings.json existentes en el destino."
-=======
 Write-Host "IMPORTANTE: Se preservarán web.config, appsettings.json y la carpeta wwwroot/ (imágenes de usuarios)."
->>>>>>> 5e89693c
 
 $appPath = "IIS:\Sites\$WebsiteName\$ApplicationName"
 $appPool = $null
@@ -56,7 +52,6 @@
     Stop-WebAppPool -Name $appPool -ErrorAction SilentlyContinue
 
     Write-Host "Deteniendo el Sitio Web '$WebsiteName'..."
-<<<<<<< HEAD
     # Cambiado a SilentlyContinue para evitar errores si el sitio YA está detenido.
     Stop-Website -Name $WebsiteName -ErrorAction SilentlyContinue
     # ----- FIN: Cambio -----
@@ -85,11 +80,6 @@
         Write-Warning "No se pudo forzar la detención del proceso w3wp.exe. Esto podría ser normal si no estaba corriendo. Error: $($_.Exception.Message)"
     }
     # ----- FIN: Bloque modificado -----
-=======
-    Stop-Website -Name $WebsiteName -ErrorAction Stop
-
-    Write-Host "Application Pool y Sitio detenidos correctamente."
->>>>>>> 5e89693c
 
 
     # Lista de archivos/carpetas a preservar en el servidor
@@ -97,11 +87,7 @@
     $filesToPreserve = @('web.config', 'appsettings.json', 'wwwroot')
     Write-Host "Se preservarán los siguientes archivos/carpetas: $($filesToPreserve -join ', ')"
 
-<<<<<<< HEAD
-    # 3. Limpiar el directorio de destino, EXCLUYENDO $filesToPreserve
-=======
     # 3. Limpiar el directorio de destino, EXCLUYENDO archivos/carpetas preservados
->>>>>>> 5e89693c
     Write-Host "Limpiando el directorio de destino: '$DestinationPath'..."
     if (Test-Path $DestinationPath) {
         Get-ChildItem -Path $DestinationPath -Force | Where-Object { $_.Name -notin $filesToPreserve } | Remove-Item -Recurse -Force
@@ -110,11 +96,7 @@
         Write-Host "El directorio de destino no existe, se creará al copiar."
     }
 
-<<<<<<< HEAD
-    # 4. Copiar los nuevos archivos de la aplicación, EXCLUYENDO $filesToPreserve
-=======
     # 4. Copiar los nuevos archivos de la aplicación, EXCLUYENDO archivos preservados
->>>>>>> 5e89693c
     Write-Host "Copiando archivos desde '$SourcePath' hacia '$DestinationPath'..."
 
     Copy-Item -Path "$SourcePath\*" -Destination $DestinationPath -Recurse -Force -Exclude $filesToPreserve
@@ -124,19 +106,26 @@
     # gracias a la detención forzada del w3wp.exe.
     # Start-Sleep -Seconds 30 
 
+    # IMPORTANTE: Iniciar Application Pool ANTES del Sitio Web
+    # Esto asegura que el backend esté listo antes de aceptar tráfico HTTP
+    Write-Host "Iniciando Application Pool '$appPool'..."
+    Start-WebAppPool -Name $appPool -ErrorAction Stop
+
+    # Validar que el Application Pool está realmente activo antes de continuar
+    Write-Host "Validando estado del Application Pool..."
+    Start-Sleep -Milliseconds 500
+    $poolState = (Get-WebAppPoolState -Name $appPool).Value
+    if ($poolState -ne "Started") {
+        throw "Application Pool '$appPool' no se inició correctamente. Estado actual: $poolState"
+    }
+    Write-Host "Application Pool iniciado y validado correctamente."
+
     Write-Host "Iniciando el Sitio Web '$WebsiteName'..."
     Start-Website -Name $WebsiteName -ErrorAction Stop
 
-    Write-Host "Iniciando Application Pool '$appPool'..."
-    Start-WebAppPool -Name $appPool -ErrorAction Stop
+    Write-Host "Application Pool y Sitio Web iniciados correctamente."
 
-    Write-Host "Application Pool y Sitio iniciados correctamente."
-
-<<<<<<< HEAD
-    Write-Host "¡Despliegue completado con éxito! Los archivos ($($filesToPreserve -join ', ')) del servidor fueron preservados."
-=======
     Write-Host "¡Despliegue completado con éxito! Archivos preservados: web.config, appsettings.json, wwwroot/"
->>>>>>> 5e89693c
 }
 catch {
     Write-Error "Ocurrió un error durante el despliegue: $($_.Exception.Message)"
